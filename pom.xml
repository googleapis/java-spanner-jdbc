<?xml version="1.0"?>
<project xmlns="http://maven.apache.org/POM/4.0.0"
  xmlns:xsi="http://www.w3.org/2001/XMLSchema-instance"
  xsi:schemaLocation="http://maven.apache.org/POM/4.0.0 http://maven.apache.org/xsd/maven-4.0.0.xsd">
  <modelVersion>4.0.0</modelVersion>
  <artifactId>google-cloud-spanner-jdbc</artifactId>
  <version>2.4.5</version><!-- {x-version-update:google-cloud-spanner-jdbc:current} -->
  <packaging>jar</packaging>
  <name>Google Cloud Spanner JDBC</name>
  <url>https://github.com/googleapis/java-spanner-jdbc</url>
  <description>
    JDBC driver for Google Cloud Spanner.
  </description>
  <parent>
    <groupId>com.google.cloud</groupId>
    <artifactId>google-cloud-shared-config</artifactId>
    <version>1.0.3</version>
  </parent>
  <developers>
    <developer>
      <id>chingor</id>
      <name>Jeff Ching</name>
      <email>chingor@google.com</email>
      <organization>Google</organization>
      <roles>
        <role>Developer</role>
      </roles>
    </developer>
  </developers>
  <organization>
    <name>Google LLC</name>
  </organization>
  <scm>
    <connection>scm:git:git@github.com:googleapis/java-spanner-jdbc.git</connection>
    <developerConnection>scm:git:git@github.com:googleapis/java-spanner-jdbc.git</developerConnection>
    <url>https://github.com/googleapis/java-spanner-jdbc</url>
    <tag>HEAD</tag>
  </scm>
  <issueManagement>
    <url>https://github.com/googleapis/java-spanner-jdbc/issues</url>
    <system>GitHub Issues</system>
  </issueManagement>

  <licenses>
    <license>
      <name>Apache-2.0</name>
      <url>https://www.apache.org/licenses/LICENSE-2.0.txt</url>
    </license>
  </licenses>
  <properties>
    <site.installationModule>google-cloud-spanner-jdbc</site.installationModule>
    <junit.version>4.13.2</junit.version>
    <findbugs.version>3.0.2</findbugs.version>
    <threeten.version>1.4.4</threeten.version>
    <truth.version>1.1.3</truth.version>
<<<<<<< HEAD
    <mockito.version>3.12.4</mockito.version>
=======
    <mockito.version>2.28.2</mockito.version>
>>>>>>> 9d2955d0
    <hamcrest.version>2.2</hamcrest.version>
  </properties>

  <dependencyManagement>
    <dependencies>
      <dependency>
        <groupId>com.google.cloud</groupId>
        <artifactId>google-cloud-spanner-bom</artifactId>
        <version>6.13.0</version>
        <type>pom</type>
        <scope>import</scope>
      </dependency>
      <dependency>
        <groupId>com.google.cloud</groupId>
        <artifactId>google-cloud-shared-dependencies</artifactId>
        <version>2.3.0</version>
        <type>pom</type>
        <scope>import</scope>
      </dependency>
    </dependencies>
  </dependencyManagement>
  <dependencies>
    <dependency>
      <groupId>com.google.http-client</groupId>
      <artifactId>google-http-client</artifactId>
    </dependency>
    <dependency>
      <groupId>io.grpc</groupId>
      <artifactId>grpc-api</artifactId>
    </dependency>
    <dependency>
      <groupId>com.google.cloud</groupId>
      <artifactId>google-cloud-core-grpc</artifactId>
    </dependency>
    <dependency>
      <groupId>com.google.api.grpc</groupId>
      <artifactId>proto-google-common-protos</artifactId>
    </dependency>
    <dependency>
      <groupId>com.google.cloud</groupId>
      <artifactId>google-cloud-spanner</artifactId>
    </dependency>
    <!-- TODO: Remove grpc-alts from here once it has been removed as a runtime dependency from java-spanner -->
    <dependency>
      <groupId>io.grpc</groupId>
      <artifactId>grpc-alts</artifactId>
    </dependency>
    <dependency>
      <groupId>com.google.protobuf</groupId>
      <artifactId>protobuf-java</artifactId>
    </dependency>
    <dependency>
      <groupId>com.google.guava</groupId>
      <artifactId>guava</artifactId>
    </dependency>
    <dependency>
      <groupId>org.threeten</groupId>
      <artifactId>threetenbp</artifactId>
    </dependency>
    <dependency>
      <groupId>io.grpc</groupId>
      <artifactId>grpc-netty-shaded</artifactId>
    </dependency>
    <dependency>
      <groupId>com.google.api</groupId>
      <artifactId>api-common</artifactId>
    </dependency>
    <dependency>
      <groupId>com.google.code.findbugs</groupId>
      <artifactId>jsr305</artifactId>
    </dependency>
    <dependency>
      <groupId>com.google.auth</groupId>
      <artifactId>google-auth-library-oauth2-http</artifactId>
    </dependency>
    <dependency>
      <groupId>com.google.auth</groupId>
      <artifactId>google-auth-library-credentials</artifactId>
    </dependency>
    <dependency>
      <groupId>com.google.cloud</groupId>
      <artifactId>google-cloud-core</artifactId>
    </dependency>
    <dependency>
      <groupId>com.google.api.grpc</groupId>
      <artifactId>proto-google-cloud-spanner-v1</artifactId>
    </dependency>

    <!-- Test dependencies -->
    <dependency>
      <groupId>com.google.cloud</groupId>
      <artifactId>google-cloud-spanner</artifactId>
      <type>test-jar</type>
      <scope>test</scope>
    </dependency>
    <dependency>
      <groupId>com.google.truth</groupId>
      <artifactId>truth</artifactId>
      <version>${truth.version}</version>
      <scope>test</scope>
      <exclusions>
          <exclusion>
            <groupId>org.checkerframework</groupId>
            <artifactId>checker-qual</artifactId>
          </exclusion>
        </exclusions>
    </dependency>
    <dependency>
      <groupId>org.hamcrest</groupId>
      <artifactId>hamcrest</artifactId>
      <version>${hamcrest.version}</version>
      <scope>test</scope>
    </dependency>
    <dependency>
      <groupId>org.mockito</groupId>
      <artifactId>mockito-core</artifactId>
      <version>${mockito.version}</version>
      <scope>test</scope>
      <exclusions>
        <exclusion>
          <groupId>org.hamcrest</groupId>
          <artifactId>hamcrest-core</artifactId>
        </exclusion>
      </exclusions>
    </dependency>
    <dependency>
      <groupId>junit</groupId>
      <artifactId>junit</artifactId>
      <version>${junit.version}</version>
      <scope>test</scope>
    </dependency>
    <dependency>
      <groupId>com.google.api</groupId>
      <artifactId>gax-grpc</artifactId>
      <classifier>testlib</classifier>
      <scope>test</scope>
    </dependency>
  </dependencies>
  <build>
    <plugins>
      <plugin>
        <groupId>org.apache.maven.plugins</groupId>
        <artifactId>maven-compiler-plugin</artifactId>
        <configuration>
          <source>1.8</source>
          <target>1.8</target>
          <encoding>UTF-8</encoding>
          <compilerArgument>-Xlint:unchecked</compilerArgument>
          <compilerArgument>-Xlint:deprecation</compilerArgument>
          <showDeprecation>true</showDeprecation>
        </configuration>
      </plugin>
      <plugin>
        <groupId>org.apache.maven.plugins</groupId>
        <artifactId>maven-surefire-plugin</artifactId>
        <configuration>
          <excludedGroups>com.google.cloud.spanner.IntegrationTest</excludedGroups>
          <reportNameSuffix>sponge_log</reportNameSuffix>
        </configuration>
      </plugin>
      <plugin>
        <groupId>org.apache.maven.plugins</groupId>
        <artifactId>maven-failsafe-plugin</artifactId>
        <configuration>
          <systemPropertyVariables>
            <spanner.testenv.config.class>
              com.google.cloud.spanner.GceTestEnvConfig
            </spanner.testenv.config.class>
            <spanner.testenv.instance>
              projects/gcloud-devel/instances/spanner-testing
            </spanner.testenv.instance>
          </systemPropertyVariables>
          <forkedProcessTimeoutInSeconds>2400</forkedProcessTimeoutInSeconds>
        </configuration>
        <executions>
          <execution>
            <id>default</id>
            <goals>
              <goal>integration-test</goal>
            </goals>
            <configuration>
              <groups>com.google.cloud.spanner.IntegrationTest</groups>
              <excludedGroups>
                com.google.cloud.spanner.FlakyTest,com.google.cloud.spanner.ParallelIntegrationTest
              </excludedGroups>
            </configuration>
          </execution>
          <execution>
            <id>parallel-integration-test</id>
            <goals>
              <goal>integration-test</goal>
            </goals>
            <configuration>
              <groups>com.google.cloud.spanner.ParallelIntegrationTest</groups>
              <excludedGroups>
                com.google.cloud.spanner.FlakyTest,com.google.cloud.spanner.IntegrationTest
              </excludedGroups>
              <forkCount>8</forkCount>
              <reuseForks>true</reuseForks>
            </configuration>
          </execution>
        </executions>
      </plugin>
      <plugin>
        <groupId>org.apache.maven.plugins</groupId>
        <artifactId>maven-shade-plugin</artifactId>
        <version>3.2.4</version>
        <executions>
          <execution>
            <goals>
              <goal>shade</goal>
            </goals>
            <configuration>
              <createSourcesJar>true</createSourcesJar>
              <shadeSourcesContent>true</shadeSourcesContent>
              <shadedArtifactAttached>true</shadedArtifactAttached>
              <shadedClassifierName>single-jar-with-dependencies</shadedClassifierName>
              <createDependencyReducedPom>false</createDependencyReducedPom>
              <artifactSet>
                <includes>
                  <include>*:*</include>
                </includes>
                <excludes>
                  <exclude>java:*</exclude>
                  <exclude>junit:*</exclude>
                </excludes>
              </artifactSet>
              <transformers>
                <transformer
                  implementation="org.apache.maven.plugins.shade.resource.ServicesResourceTransformer" />
                <transformer
                  implementation="org.apache.maven.plugins.shade.resource.IncludeResourceTransformer">
                  <resource>META-INF/services</resource>
                  <file>java.sql.Driver</file>
                </transformer>
                <transformer
                  implementation="org.apache.maven.plugins.shade.resource.IncludeResourceTransformer">
                  <resource>com.google.cloud.spanner.jdbc</resource>
                  <file>ClientSideStatements.json</file>
                </transformer>
                <transformer
                  implementation="org.apache.maven.plugins.shade.resource.IncludeResourceTransformer">
                  <resource>com.google.cloud.spanner.jdbc</resource>
                  <file>*.sql</file>
                </transformer>
                <transformer implementation="org.apache.maven.plugins.shade.resource.DontIncludeResourceTransformer">
                  <resources>
                    <resource>META-INF/SIGNINGC.RSA</resource>
                    <resource>META-INF/SIGNINGC.SF</resource>
                    <resource>META-INF/DEPENDENCIES</resource>
                    <resource>META-INF/LICENSE</resource>
                    <resource>META-INF/LICENSE.txt</resource>
                    <resource>META-INF/NOTICE</resource>
                    <resource>META-INF/NOTICE.txt</resource>
                  </resources>
                </transformer>
              </transformers>
            </configuration>
          </execution>
        </executions>
      </plugin>

      <plugin>
        <groupId>org.codehaus.mojo</groupId>
        <artifactId>flatten-maven-plugin</artifactId>
      </plugin>
    </plugins>
    <pluginManagement>
      <plugins>
        <plugin>
          <groupId>org.apache.maven.plugins</groupId>
          <artifactId>maven-dependency-plugin</artifactId>
          <configuration>
            <ignoredUnusedDeclaredDependencies>
              <!-- TODO: Remove grpc-alts from ignored list once it has been removed from java-spanner -->
              <ignoredDependency>io.grpc:grpc-alts</ignoredDependency>
              <ignoredDependency>com.google.api:gax-grpc</ignoredDependency>
              <ignoredDependency>com.google.cloud:google-cloud-core-grpc</ignoredDependency>
              <ignoredDependency>com.google.api.grpc:grpc-google-cloud-spanner-v1</ignoredDependency>
              <ignoredDependency>com.google.api.grpc:grpc-google-cloud-spanner-admin-instance-v1</ignoredDependency>
              <ignoredDependency>com.google.api.grpc:grpc-google-cloud-spanner-admin-database-v1</ignoredDependency>
            </ignoredUnusedDeclaredDependencies>
          </configuration>
        </plugin>
      </plugins>
    </pluginManagement>
  </build>

  <profiles>
    <profile>
      <id>shade</id>
      <build>
        <plugins>
          <plugin>
            <groupId>org.apache.maven.plugins</groupId>
            <artifactId>maven-shade-plugin</artifactId>
            <configuration>
              <relocations>
                <relocation>
                  <pattern>com.</pattern>
                  <shadedPattern>com.google.cloud.spanner.jdbc.shaded.com.</shadedPattern>
                  <excludes>
                    <exclude>com.google.cloud.spanner.**</exclude>
                  </excludes>
                </relocation>
                <relocation>
                  <pattern>android.</pattern>
                  <shadedPattern>com.google.cloud.spanner.jdbc.shaded.android.</shadedPattern>
                </relocation>
                <relocation>
                  <pattern>io.</pattern>
                  <shadedPattern>com.google.cloud.spanner.jdbc.shaded.io.</shadedPattern>
                  <excludes>
                    <exclude>io.grpc.netty.shaded.**</exclude>
                  </excludes>
                </relocation>
                <relocation>
                  <pattern>org.</pattern>
                  <shadedPattern>com.google.cloud.spanner.jdbc.shaded.org.</shadedPattern>
                  <excludes>
                    <exclude>org.conscrypt.**</exclude>
                  </excludes>
                </relocation>
              </relocations>
            </configuration>
          </plugin>
        </plugins>
      </build>
    </profile>
    <profile>
      <id>jdk17</id>
      <activation>
        <jdk>[17,)</jdk>
      </activation>
      <build>
        <plugins>
          <plugin>
            <groupId>org.apache.maven.plugins</groupId>
            <artifactId>maven-surefire-plugin</artifactId>
            <configuration>
              <!-- TODO: eventually this shouldn't be necessary after things are fixed. -->
              <argLine>--add-opens java.base/java.io=ALL-UNNAMED</argLine>
            </configuration>
          </plugin>
        </plugins>
      </build>
    </profile>
  </profiles>

  <reporting>
    <plugins>
      <plugin>
        <groupId>org.apache.maven.plugins</groupId>
        <artifactId>maven-project-info-reports-plugin</artifactId>
        <version>3.1.2</version>
        <reportSets>
          <reportSet>
            <reports>
              <report>index</report>
              <report>dependency-info</report>
              <report>team</report>
              <report>ci-management</report>
              <report>issue-management</report>
              <report>licenses</report>
              <report>scm</report>
              <report>dependency-management</report>
              <report>distribution-management</report>
              <report>summary</report>
              <report>modules</report>
            </reports>
          </reportSet>
        </reportSets>
        <configuration>
          <dependencyDetailsEnabled>true</dependencyDetailsEnabled>
          <artifactId>${site.installationModule}</artifactId>
          <packaging>jar</packaging>
        </configuration>
      </plugin>
      <plugin>
        <groupId>org.apache.maven.plugins</groupId>
        <artifactId>maven-javadoc-plugin</artifactId>
        <version>3.3.1</version>
        <reportSets>
          <reportSet>
            <id>html</id>
            <reports>
              <report>aggregate</report>
              <report>javadoc</report>
            </reports>
          </reportSet>
        </reportSets>
        <configuration>
          <doclint>none</doclint>
          <show>protected</show>
          <nohelp>true</nohelp>
          <outputDirectory>${project.build.directory}/javadoc</outputDirectory>
          <groups>
            <group>
              <title>Test helpers packages</title>
              <packages>com.google.cloud.testing</packages>
            </group>
            <group>
              <title>SPI packages</title>
              <packages>com.google.cloud.spi*</packages>
            </group>
          </groups>

          <links>
            <link>https://grpc.io/grpc-java/javadoc/</link>
            <link>https://developers.google.com/protocol-buffers/docs/reference/java/</link>
            <link>https://googleapis.dev/java/google-auth-library/latest/</link>
            <link>https://googleapis.dev/java/gax/latest/</link>
            <link>https://googleapis.github.io/api-common-java/</link>
          </links>
        </configuration>
      </plugin>
    </plugins>
  </reporting>
</project><|MERGE_RESOLUTION|>--- conflicted
+++ resolved
@@ -53,11 +53,7 @@
     <findbugs.version>3.0.2</findbugs.version>
     <threeten.version>1.4.4</threeten.version>
     <truth.version>1.1.3</truth.version>
-<<<<<<< HEAD
     <mockito.version>3.12.4</mockito.version>
-=======
-    <mockito.version>2.28.2</mockito.version>
->>>>>>> 9d2955d0
     <hamcrest.version>2.2</hamcrest.version>
   </properties>
 
@@ -387,24 +383,6 @@
         </plugins>
       </build>
     </profile>
-    <profile>
-      <id>jdk17</id>
-      <activation>
-        <jdk>[17,)</jdk>
-      </activation>
-      <build>
-        <plugins>
-          <plugin>
-            <groupId>org.apache.maven.plugins</groupId>
-            <artifactId>maven-surefire-plugin</artifactId>
-            <configuration>
-              <!-- TODO: eventually this shouldn't be necessary after things are fixed. -->
-              <argLine>--add-opens java.base/java.io=ALL-UNNAMED</argLine>
-            </configuration>
-          </plugin>
-        </plugins>
-      </build>
-    </profile>
   </profiles>
 
   <reporting>
