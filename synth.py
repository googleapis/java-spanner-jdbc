# Copyright 2018 Google LLC
#
# Licensed under the Apache License, Version 2.0 (the "License");
# you may not use this file except in compliance with the License.
# You may obtain a copy of the License at
#
#     http://www.apache.org/licenses/LICENSE-2.0
#
# Unless required by applicable law or agreed to in writing, software
# distributed under the License is distributed on an "AS IS" BASIS,
# WITHOUT WARRANTIES OR CONDITIONS OF ANY KIND, either express or implied.
# See the License for the specific language governing permissions and
# limitations under the License.

"""This script is used to synthesize generated parts of this library."""

import synthtool.languages.java as java

AUTOSYNTH_MULTIPLE_COMMITS = True

java.common_templates(excludes=[
    'README.md',
<<<<<<< HEAD
    '.github/blunderbuss.yml',
=======
    
    '.github/release-please.yml',
    '.github/sync-repo-settings.yaml',
>>>>>>> 3af97204
])<|MERGE_RESOLUTION|>--- conflicted
+++ resolved
@@ -20,11 +20,8 @@
 
 java.common_templates(excludes=[
     'README.md',
-<<<<<<< HEAD
-    '.github/blunderbuss.yml',
-=======
-    
+
     '.github/release-please.yml',
     '.github/sync-repo-settings.yaml',
->>>>>>> 3af97204
+    '.github/blunderbuss.yml',
 ])