--- conflicted
+++ resolved
@@ -9,11 +9,7 @@
   <parent>
     <groupId>com.google.cloud</groupId>
     <artifactId>sdk-platform-java-config</artifactId>
-<<<<<<< HEAD
     <version>3.55.0-rc1</version>
-=======
-    <version>3.54.2</version>
->>>>>>> e885e976
     <relativePath/>
   </parent>
 
