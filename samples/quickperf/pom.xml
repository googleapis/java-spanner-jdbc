<?xml version="1.0" encoding="UTF-8"?>

<project xmlns="http://maven.apache.org/POM/4.0.0"
  xmlns:xsi="http://www.w3.org/2001/XMLSchema-instance"
  xsi:schemaLocation="http://maven.apache.org/POM/4.0.0 http://maven.apache.org/xsd/maven-4.0.0.xsd">
  <modelVersion>4.0.0</modelVersion>

  <groupId>com.google.cloud.jdbc.quickperf</groupId>
  <artifactId>jdbc-quickperf</artifactId>
  <version>1.0.0</version>
  <name>jdbc-quickperf</name>
  <parent>
    <groupId>com.google.cloud</groupId>
    <artifactId>sdk-platform-java-config</artifactId>
    <version>3.36.1</version>
    <relativePath/>
  </parent>

  <properties>
    <project.build.sourceEncoding>UTF-8</project.build.sourceEncoding>
    <maven.compiler.source>1.8</maven.compiler.source>
    <maven.compiler.target>1.8</maven.compiler.target>
  </properties>

  <dependencyManagement>
    <dependencies>
      <dependency>
        <groupId>com.google.cloud</groupId>
        <artifactId>libraries-bom</artifactId>
        <version>26.48.0</version>
        <type>pom</type>
        <scope>import</scope>
      </dependency>
    </dependencies>
  </dependencyManagement>

  <dependencies>
    <dependency>
      <groupId>net.datafaker</groupId>
      <artifactId>datafaker</artifactId>
<<<<<<< HEAD
      <version>1.7.0</version>
=======
      <version>2.4.0</version>
>>>>>>> f8dbc91f
    </dependency>
    <dependency>
      <groupId>com.google.cloud</groupId>
      <artifactId>google-cloud-spanner</artifactId>
    </dependency>
    <dependency>
      <groupId>commons-cli</groupId>
      <artifactId>commons-cli</artifactId>
      <version>1.9.0</version>
    </dependency>
    <dependency>
      <groupId>com.google.cloud</groupId>
      <artifactId>google-cloud-spanner-jdbc</artifactId>
      <exclusions>
        <exclusion>
          <groupId>com.google.api.grpc</groupId>
          <artifactId>proto-google-cloud-spanner-executor-v1</artifactId>
        </exclusion>
      </exclusions>
    </dependency>
    <dependency>
      <groupId>org.apache.commons</groupId>
      <artifactId>commons-lang3</artifactId>
      <version>3.17.0</version>
    </dependency>
    <dependency>
      <groupId>com.fasterxml.jackson.core</groupId>
      <artifactId>jackson-databind</artifactId>
      <version>2.18.0</version>
    </dependency>
    <!-- Required for unit tests -->
    <dependency>
      <groupId>org.testcontainers</groupId>
      <artifactId>testcontainers</artifactId>
      <version>1.20.2</version>
      <scope>test</scope>
    </dependency>
    <dependency>
      <groupId>org.springframework.boot</groupId>
      <artifactId>spring-boot</artifactId>
      <version>3.3.4</version>
      <scope>test</scope>
    </dependency>
    <dependency>
      <groupId>junit</groupId>
      <artifactId>junit</artifactId>
      <version>4.13.2</version>
      <scope>test</scope>
    </dependency>
  </dependencies>

  <build>
    <plugins>
      <plugin>
        <groupId>org.codehaus.mojo</groupId>
        <artifactId>exec-maven-plugin</artifactId>
        <version>3.4.1</version>
        <configuration>
          <mainClass>com.google.cloud.jdbc.quickperf.QuickPerf</mainClass>
        </configuration>
      </plugin>
    </plugins>
  </build>

</project><|MERGE_RESOLUTION|>--- conflicted
+++ resolved
@@ -38,11 +38,7 @@
     <dependency>
       <groupId>net.datafaker</groupId>
       <artifactId>datafaker</artifactId>
-<<<<<<< HEAD
       <version>1.7.0</version>
-=======
-      <version>2.4.0</version>
->>>>>>> f8dbc91f
     </dependency>
     <dependency>
       <groupId>com.google.cloud</groupId>
