--- conflicted
+++ resolved
@@ -876,11 +876,7 @@
     Application.main(new String[] {});
 
     assertEquals(
-<<<<<<< HEAD
-        38,
-=======
-        40,
->>>>>>> 44202fce
+        39,
         mockSpanner.getRequestsOfType(ExecuteSqlRequest.class).stream()
             .filter(
                 request ->
