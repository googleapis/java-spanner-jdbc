--- conflicted
+++ resolved
@@ -62,18 +62,14 @@
 
   @Override
   public void run(String... args) {
-<<<<<<< HEAD
-//     databaseSeeder.dropDatabaseSchemaIfExists();
-=======
 
-    // Set the system property 'dropAndRecreateSchema' to true to drop any existing database
+    // Set the system property 'drop_schema' to true to drop any existing database
     // schema when the application is executed.
-    if (Boolean.parseBoolean(System.getProperty("dropAndRecreateSchema", "false"))) {
+    if (Boolean.parseBoolean(System.getProperty("drop_schema", "false"))) {
       logger.info("Dropping existing schema if it exists");
       databaseSeeder.dropDatabaseSchemaIfExists();
     }
 
->>>>>>> 458e375f
     logger.info("Creating database schema if it does not already exist");
     databaseSeeder.createDatabaseSchemaIfNotExists();
     logger.info("Deleting existing test data");
