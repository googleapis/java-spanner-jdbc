--- conflicted
+++ resolved
@@ -22,13 +22,10 @@
 import com.google.cloud.spanner.Type;
 import com.google.cloud.spanner.Type.Code;
 import com.google.cloud.spanner.Value;
-<<<<<<< HEAD
+import com.google.common.base.Preconditions;
 import com.google.protobuf.AbstractMessage;
 import com.google.protobuf.ProtocolMessageEnum;
 import java.lang.reflect.Method;
-=======
-import com.google.common.base.Preconditions;
->>>>>>> 155d6c65
 import java.math.BigDecimal;
 import java.math.BigInteger;
 import java.nio.charset.Charset;
@@ -109,14 +106,10 @@
       }
       if (targetType.equals(Boolean.class)) {
         if (type.getCode() == Code.BOOL) return value;
-<<<<<<< HEAD
         if (type.getCode() == Code.INT64 || type.getCode() == Code.ENUM) return (Long) value != 0;
-=======
-        if (type.getCode() == Code.INT64) return (Long) value != 0;
         if (type.getCode() == Code.FLOAT32) {
           return (Float) value != 0f;
         }
->>>>>>> 155d6c65
         if (type.getCode() == Code.FLOAT64) return (Double) value != 0d;
         if (type.getCode() == Code.NUMERIC) return !value.equals(BigDecimal.ZERO);
       }
@@ -307,15 +300,12 @@
                 Arrays.asList((Double[]) ((java.sql.Array) value).getArray()));
           case INT64:
             return Value.int64Array(Arrays.asList((Long[]) ((java.sql.Array) value).getArray()));
-<<<<<<< HEAD
           case ENUM:
             return Value.protoEnumArray(
                 Arrays.asList((Long[]) ((java.sql.Array) value).getArray()),
                 type.getArrayElementType().getProtoTypeFqn());
-=======
           case PG_OID:
             return Value.pgOidArray(Arrays.asList((Long[]) ((java.sql.Array) value).getArray()));
->>>>>>> 155d6c65
           case NUMERIC:
             return Value.numericArray(
                 Arrays.asList((BigDecimal[]) ((java.sql.Array) value).getArray()));
