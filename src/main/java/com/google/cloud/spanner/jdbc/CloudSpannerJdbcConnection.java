/*
 * Copyright 2019 Google LLC
 *
 * Licensed under the Apache License, Version 2.0 (the "License");
 * you may not use this file except in compliance with the License.
 * You may obtain a copy of the License at
 *
 *       http://www.apache.org/licenses/LICENSE-2.0
 *
 * Unless required by applicable law or agreed to in writing, software
 * distributed under the License is distributed on an "AS IS" BASIS,
 * WITHOUT WARRANTIES OR CONDITIONS OF ANY KIND, either express or implied.
 * See the License for the specific language governing permissions and
 * limitations under the License.
 */

package com.google.cloud.spanner.jdbc;

import com.google.cloud.spanner.AbortedException;
import com.google.cloud.spanner.CommitResponse;
import com.google.cloud.spanner.CommitStats;
import com.google.cloud.spanner.Mutation;
import com.google.cloud.spanner.ResultSet;
import com.google.cloud.spanner.TimestampBound;
import com.google.cloud.spanner.connection.AutocommitDmlMode;
import com.google.cloud.spanner.connection.TransactionMode;
import java.sql.Connection;
import java.sql.SQLException;
import java.sql.Timestamp;
import java.util.Iterator;

/**
 * JDBC connection with a number of additional Cloud Spanner specific methods. JDBC connections that
 * are returned by the Cloud Spanner {@link JdbcDriver} will implement this interface.
 *
 * <p>Calling {@link Connection#unwrap(Class)} with {@link CloudSpannerJdbcConnection#getClass()} as
 * input on a {@link Connection} returned by the Cloud Spanner JDBC Driver will return a {@link
 * CloudSpannerJdbcConnection} instance.
 */
public interface CloudSpannerJdbcConnection extends Connection {

  /**
<<<<<<< HEAD
   * Sets the transaction tag to use for the current transaction. This method may only be called
   * when in a transaction, and before the transaction is actually started, i.e. before any
   * statements have been executed in the transaction.
   *
   * <p>The tag will be set as the transaction tag of all statements during the transaction, and as
   * the transaction tag of the commit.
   *
   * <p>The transaction tag will automatically be cleared after the transaction has ended.
   *
   * @param tag The tag to use.
   */
  void setTransactionTag(String tag) throws SQLException;

  /** @return The transaction tag of the current transaction. */
  String getTransactionTag() throws SQLException;

  /**
   * Sets the statement tag to use for the next statement that will be executed. The tag is
   * automatically cleared after the statement is executed. Statement tags can be used both with
   * autocommit=true and autocommit=false, and can be used for partitioned DML.
   *
   * @param tag The statement tag to use with the next statement that will be executed on this
   *     connection.
   */
  void setStatementTag(String tag) throws SQLException;

  /**
   * @return The statement tag that will be used with the next statement that is executed on this
   *     connection.
   */
  String getStatementTag() throws SQLException;
=======
   * Sets the transaction mode to use for current transaction. This method may only be called when
   * in a transaction, and before the transaction is actually started, i.e. before any statements
   * have been executed in the transaction.
   *
   * @param transactionMode The transaction mode to use for the current transaction.
   *     <ul>
   *       <li>{@link TransactionMode#READ_ONLY_TRANSACTION} will create a read-only transaction and
   *           prevent any changes to written to the database through this transaction. The read
   *           timestamp to be used will be determined based on the current readOnlyStaleness
   *           setting of this connection. It is recommended to use {@link
   *           TransactionMode#READ_ONLY_TRANSACTION} instead of {@link
   *           TransactionMode#READ_WRITE_TRANSACTION} when possible, as read-only transactions do
   *           not acquire locks on Cloud Spanner, and read-only transactions never abort.
   *       <li>{@link TransactionMode#READ_WRITE_TRANSACTION} this value is only allowed when the
   *           connection is not in read-only mode and will create a read-write transaction. If
   *           {@link Connection#isRetryAbortsInternally()} is <code>true</code>, each read/write
   *           transaction will keep track of a running SHA256 checksum for each {@link ResultSet}
   *           that is returned in order to be able to retry the transaction in case the transaction
   *           is aborted by Spanner.
   *     </ul>
   */
  void setTransactionMode(TransactionMode transactionMode) throws SQLException;

  /**
   * @return the transaction mode of the current transaction. This method may only be called when
   *     the connection is in a transaction.
   */
  TransactionMode getTransactionMode() throws SQLException;

  /**
   * Sets the mode for executing DML statements in autocommit mode for this connection. This setting
   * is only used when the connection is in autocommit mode, and may only be set while the
   * transaction is in autocommit mode and not in a temporary transaction. The autocommit
   * transaction mode is reset to its default value of {@link AutocommitDmlMode#TRANSACTIONAL} when
   * autocommit mode is changed on the connection.
   *
   * @param mode The DML autocommit mode to use
   *     <ul>
   *       <li>{@link AutocommitDmlMode#TRANSACTIONAL} DML statements are executed as single
   *           read-write transaction. After successful execution, the DML statement is guaranteed
   *           to have been applied exactly once to the database
   *       <li>{@link AutocommitDmlMode#PARTITIONED_NON_ATOMIC} DML statements are executed as
   *           partitioned DML transactions. If an error occurs during the execution of the DML
   *           statement, it is possible that the statement has been applied to some but not all of
   *           the rows specified in the statement.
   *     </ul>
   */
  void setAutocommitDmlMode(AutocommitDmlMode mode) throws SQLException;

  /**
   * @return the current {@link AutocommitDmlMode} setting for this connection. This method may only
   *     be called on a connection that is in autocommit mode and not while in a temporary
   *     transaction.
   */
  AutocommitDmlMode getAutocommitDmlMode() throws SQLException;

  /**
   * Sets the staleness to use for the current read-only transaction. This method may only be called
   * when the transaction mode of the current transaction is {@link
   * TransactionMode#READ_ONLY_TRANSACTION} and there is no transaction that has started, or when
   * the connection is in read-only and autocommit mode.
   *
   * @param staleness The staleness to use for the current but not yet started read-only transaction
   */
  void setReadOnlyStaleness(TimestampBound staleness) throws SQLException;

  /**
   * @return the read-only staleness setting for the current read-only transaction. This method may
   *     only be called when the current transaction is a read-only transaction, or when the
   *     connection is in read-only and autocommit mode.
   */
  TimestampBound getReadOnlyStaleness() throws SQLException;

  /**
   * Sets the query optimizer version to use for this connection.
   *
   * @param optimizerVersion The query optimizer version to use. Must be a valid optimizer version
   *     number, the string <code>LATEST</code> or an empty string. The empty string will instruct
   *     the connection to use the optimizer version that is defined in the environment variable
   *     <code>SPANNER_OPTIMIZER_VERSION</code>. If no value is specified in the environment
   *     variable, the default query optimizer of Cloud Spanner is used.
   */
  void setOptimizerVersion(String optimizerVersion) throws SQLException;

  /**
   * Gets the current query optimizer version of this connection.
   *
   * @return The query optimizer version that is currently used by this connection.
   */
  String getOptimizerVersion() throws SQLException;

  /**
   * @return <code>true</code> if this connection has a transaction (that has not necessarily
   *     started). This method will only return false when the {@link Connection} is in autocommit
   *     mode and no explicit transaction has been started by calling {@link
   *     Connection#beginTransaction()}. If the {@link Connection} is not in autocommit mode, there
   *     will always be a transaction.
   */
  boolean isInTransaction() throws SQLException;

  /**
   * @return <code>true</code> if this connection has a transaction that has started. A transaction
   *     is automatically started by the first statement that is executed in the transaction.
   */
  boolean isTransactionStarted() throws SQLException;
>>>>>>> 666b484d

  /**
   * @return the commit {@link Timestamp} of the last read/write transaction. If the last
   *     transaction was not a read/write transaction, or a read/write transaction that did not
   *     return a commit timestamp because the transaction was not committed, the method will throw
   *     a {@link SQLException}.
   */
  Timestamp getCommitTimestamp() throws SQLException;

  /**
   * @return the {@link CommitResponse} of the last read/write transaction. If the last transaction
   *     was not a read/write transaction, or a read/write transaction that did not return a {@link
   *     CommitResponse} because the transaction was not committed, the method will throw a {@link
   *     SQLException}. The {@link CommitResponse} will include {@link CommitStats} if {@link
   *     #isReturnCommitStats()} returns true.
   */
  CommitResponse getCommitResponse() throws SQLException;

  /**
   * Sets whether this connection should request commit statistics from Cloud Spanner for read/write
   * transactions and for DML statements in autocommit mode.
   */
  void setReturnCommitStats(boolean returnCommitStats) throws SQLException;

  /** @return true if this connection requests commit statistics from Cloud Spanner. */
  boolean isReturnCommitStats() throws SQLException;

  /**
   * @return the read {@link Timestamp} of the last read-only transaction. If the last transaction
   *     was not a read-only transaction, or a read-only transaction that did not return a read
   *     timestamp because no data was read, the method will throw a {@link SQLException}.
   */
  Timestamp getReadTimestamp() throws SQLException;

  /**
   * @return <code>true</code> if this connection will automatically retry read/write transactions
   *     that abort. This method may only be called when the connection is in read/write
   *     transactional mode and no transaction has been started yet.
   */
  boolean isRetryAbortsInternally() throws SQLException;

  /**
   * Sets whether this connection will internally retry read/write transactions that abort. The
   * default is <code>true</code>. When internal retry is enabled, the {@link Connection} will keep
   * track of a running SHA256 checksum of all {@link ResultSet}s that have been returned from Cloud
   * Spanner. If the checksum that is calculated during an internal retry differs from the original
   * checksum, the transaction will abort with an {@link
   * AbortedDueToConcurrentModificationException}.
   *
   * <p>Note that retries of a read/write transaction that calls a non-deterministic function on
   * Cloud Spanner, such as CURRENT_TIMESTAMP(), will never be successful, as the data returned
   * during the retry will always be different from the original transaction.
   *
   * <p>It is also highly recommended that all queries in a read/write transaction have an ORDER BY
   * clause that guarantees that the data is returned in the same order as in the original
   * transaction if the transaction is internally retried. The most efficient way to achieve this is
   * to always include the primary key columns at the end of the ORDER BY clause.
   *
   * <p>This method may only be called when the connection is in read/write transactional mode and
   * no transaction has been started yet.
   *
   * @param retryAbortsInternally Set to <code>true</code> to internally retry transactions that are
   *     aborted by Spanner. When set to <code>false</code>, any database call on a transaction that
   *     has been aborted by Cloud Spanner will throw an {@link AbortedException} instead of being
   *     retried. Set this to false if your application already uses retry loops to handle {@link
   *     AbortedException}s.
   */
  void setRetryAbortsInternally(boolean retryAbortsInternally) throws SQLException;

  /**
   * Writes the specified mutation directly to the database and commits the change. The value is
   * readable after the successful completion of this method. Writing multiple mutations to a
   * database by calling this method multiple times mode is inefficient, as each call will need a
   * round trip to the database. Instead, you should consider writing the mutations together by
   * calling {@link CloudSpannerJdbcConnection#write(Iterable)}.
   *
   * <p>Calling this method is only allowed in autocommit mode. See {@link
   * CloudSpannerJdbcConnection#bufferedWrite(Iterable)} for writing mutations in transactions.
   *
   * @param mutation The {@link Mutation} to write to the database.
   * @throws SQLException if the {@link Connection} is not in autocommit mode or if the {@link
   *     Connection} is closed.
   */
  void write(Mutation mutation) throws SQLException;

  /**
   * Writes the specified mutations directly to the database and commits the changes. The values are
   * readable after the successful completion of this method.
   *
   * <p>Calling this method is only allowed in autocommit mode. See {@link
   * CloudSpannerJdbcConnection#bufferedWrite(Iterable)} for writing mutations in transactions.
   *
   * @param mutations The {@link Mutation}s to write to the database.
   * @throws SQLException if the {@link Connection} is not in autocommit mode or if the {@link
   *     Connection} is closed.
   */
  void write(Iterable<Mutation> mutations) throws SQLException;

  /**
   * Buffers the given mutation locally on the current transaction of this {@link Connection}. The
   * mutation will be written to the database at the next call to {@link Connection#commit()}. The
   * value will not be readable on this {@link Connection} before the transaction is committed.
   *
   * <p>Calling this method is only allowed when not in autocommit mode. See {@link
   * CloudSpannerJdbcConnection#write(Mutation)} for writing mutations in autocommit mode.
   *
   * @param mutation the {@link Mutation} to buffer for writing to the database on the next commit.
   * @throws SQLException if the {@link Connection} is in autocommit mode or the {@link Connection}
   *     is closed.
   */
  void bufferedWrite(Mutation mutation) throws SQLException;

  /**
   * Buffers the given mutations locally on the current transaction of this {@link Connection}. The
   * mutations will be written to the database at the next call to {@link Connection#commit()}. The
   * values will not be readable on this {@link Connection} before the transaction is committed.
   *
   * <p>Calling this method is only allowed when not in autocommit mode. See {@link
   * CloudSpannerJdbcConnection#write(Iterable)} for writing mutations in autocommit mode.
   *
   * @param mutations the {@link Mutation}s to buffer for writing to the database on the next
   *     commit.
   * @throws SQLException if the {@link Connection} is in autocommit mode or the {@link Connection}
   *     is closed.
   */
  void bufferedWrite(Iterable<Mutation> mutations) throws SQLException;

  /**
   * @return a connection URL that can be used to create a new {@link Connection} that is equal to
   *     the initial state of this connection. If this connection was initially opened in read-only
   *     mode, and later changed to read-write, this will not be reflected in the connection URL
   *     that is returned.
   */
  String getConnectionUrl();

  /**
   * @see
   *     com.google.cloud.spanner.connection.Connection#addTransactionRetryListener(TransactionRetryListener)
   * @throws SQLException if the {@link Connection} is closed.
   */
  void addTransactionRetryListener(
      com.google.cloud.spanner.connection.TransactionRetryListener listener) throws SQLException;

  /**
   * Use {@link
   * #addTransactionRetryListener(com.google.cloud.spanner.jdbc.TransactionRetryListener)}
   */
  @Deprecated
  void addTransactionRetryListener(com.google.cloud.spanner.jdbc.TransactionRetryListener listener)
      throws SQLException;

  /**
   * @see
   *     com.google.cloud.spanner.connection.Connection#removeTransactionRetryListener(TransactionRetryListener)
   * @throws SQLException if the {@link Connection} is closed.
   */
  boolean removeTransactionRetryListener(
      com.google.cloud.spanner.connection.TransactionRetryListener listener) throws SQLException;

  /**
   * Use {@link
   * #removeTransactionRetryListener(com.google.cloud.spanner.jdbc.TransactionRetryListener)}
   */
  @Deprecated
  boolean removeTransactionRetryListener(
      com.google.cloud.spanner.jdbc.TransactionRetryListener listener) throws SQLException;

  /** Use {@link #getTransactionRetryListenersFromConnection()} */
  @Deprecated
  Iterator<com.google.cloud.spanner.jdbc.TransactionRetryListener> getTransactionRetryListeners()
      throws SQLException;

  /**
   * @see com.google.cloud.spanner.connection.Connection#getTransactionRetryListeners()
   * @throws SQLException if the {@link Connection} is closed.
   */
  Iterator<com.google.cloud.spanner.connection.TransactionRetryListener>
      getTransactionRetryListenersFromConnection() throws SQLException;
}<|MERGE_RESOLUTION|>--- conflicted
+++ resolved
@@ -40,7 +40,6 @@
 public interface CloudSpannerJdbcConnection extends Connection {
 
   /**
-<<<<<<< HEAD
    * Sets the transaction tag to use for the current transaction. This method may only be called
    * when in a transaction, and before the transaction is actually started, i.e. before any
    * statements have been executed in the transaction.
@@ -72,7 +71,8 @@
    *     connection.
    */
   String getStatementTag() throws SQLException;
-=======
+  
+  /**
    * Sets the transaction mode to use for current transaction. This method may only be called when
    * in a transaction, and before the transaction is actually started, i.e. before any statements
    * have been executed in the transaction.
@@ -178,7 +178,6 @@
    *     is automatically started by the first statement that is executed in the transaction.
    */
   boolean isTransactionStarted() throws SQLException;
->>>>>>> 666b484d
 
   /**
    * @return the commit {@link Timestamp} of the last read/write transaction. If the last
