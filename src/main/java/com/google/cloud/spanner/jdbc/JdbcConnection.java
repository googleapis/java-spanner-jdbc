/*
 * Copyright 2019 Google LLC
 *
 * Licensed under the Apache License, Version 2.0 (the "License");
 * you may not use this file except in compliance with the License.
 * You may obtain a copy of the License at
 *
 *       http://www.apache.org/licenses/LICENSE-2.0
 *
 * Unless required by applicable law or agreed to in writing, software
 * distributed under the License is distributed on an "AS IS" BASIS,
 * WITHOUT WARRANTIES OR CONDITIONS OF ANY KIND, either express or implied.
 * See the License for the specific language governing permissions and
 * limitations under the License.
 */

package com.google.cloud.spanner.jdbc;

import com.google.api.client.util.Preconditions;
import com.google.cloud.spanner.CommitResponse;
import com.google.cloud.spanner.Mutation;
import com.google.cloud.spanner.SpannerException;
import com.google.cloud.spanner.TimestampBound;
import com.google.cloud.spanner.connection.AutocommitDmlMode;
import com.google.cloud.spanner.connection.ConnectionOptions;
import com.google.cloud.spanner.connection.StatementParser;
import com.google.cloud.spanner.connection.TransactionMode;
import com.google.common.base.Function;
import com.google.common.collect.Iterators;
import java.sql.Array;
import java.sql.Blob;
import java.sql.Clob;
import java.sql.DatabaseMetaData;
import java.sql.NClob;
import java.sql.PreparedStatement;
import java.sql.ResultSet;
import java.sql.SQLException;
import java.sql.Statement;
import java.sql.Timestamp;
import java.util.HashMap;
import java.util.Iterator;
import java.util.Map;

/** Jdbc Connection class for Google Cloud Spanner */
class JdbcConnection extends AbstractJdbcConnection {
  private static final String ONLY_RS_FORWARD_ONLY =
      "Only result sets of type TYPE_FORWARD_ONLY are supported";
  private static final String ONLY_CONCUR_READ_ONLY =
      "Only result sets with concurrency CONCUR_READ_ONLY are supported";
  private static final String ONLY_CLOSE_CURSORS_AT_COMMIT =
      "Only result sets with holdability CLOSE_CURSORS_AT_COMMIT are supported";
  static final String ONLY_NO_GENERATED_KEYS = "Only NO_GENERATED_KEYS are supported";
  static final String IS_VALID_QUERY = "SELECT 1";

  private Map<String, Class<?>> typeMap = new HashMap<>();

  JdbcConnection(String connectionUrl, ConnectionOptions options) throws SQLException {
    super(connectionUrl, options);
  }

  @Override
  public Statement createStatement() throws SQLException {
    checkClosed();
    return new JdbcStatement(this);
  }

  @Override
  public JdbcPreparedStatement prepareStatement(String sql) throws SQLException {
    checkClosed();
    return new JdbcPreparedStatement(this, sql);
  }

  @Override
  public String nativeSQL(String sql) throws SQLException {
    checkClosed();
    return JdbcParameterStore.convertPositionalParametersToNamedParameters(
            StatementParser.removeCommentsAndTrim(sql))
        .sqlWithNamedParameters;
  }

  @Override
<<<<<<< HEAD
  public String getStatementTag() throws SQLException {
    checkClosed();
    return getSpannerConnection().getStatementTag();
  }

  @Override
  public void setStatementTag(String tag) throws SQLException {
    checkClosed();
    try {
      getSpannerConnection().setStatementTag(tag);
    } catch (SpannerException e) {
      throw JdbcSqlExceptionFactory.of(e);
    }
  }

  @Override
  public String getTransactionTag() throws SQLException {
    checkClosed();
    return getSpannerConnection().getTransactionTag();
  }

  @Override
  public void setTransactionTag(String tag) throws SQLException {
    checkClosed();
    try {
      getSpannerConnection().setTransactionTag(tag);
    } catch (SpannerException e) {
      throw JdbcSqlExceptionFactory.of(e);
    }
=======
  public void setTransactionMode(TransactionMode mode) throws SQLException {
    checkClosed();
    getSpannerConnection().setTransactionMode(mode);
  }

  @Override
  public TransactionMode getTransactionMode() throws SQLException {
    checkClosed();
    return getSpannerConnection().getTransactionMode();
  }

  @Override
  public void setAutocommitDmlMode(AutocommitDmlMode mode) throws SQLException {
    checkClosed();
    getSpannerConnection().setAutocommitDmlMode(mode);
  }

  @Override
  public AutocommitDmlMode getAutocommitDmlMode() throws SQLException {
    checkClosed();
    return getSpannerConnection().getAutocommitDmlMode();
  }

  @Override
  public void setReadOnlyStaleness(TimestampBound staleness) throws SQLException {
    checkClosed();
    getSpannerConnection().setReadOnlyStaleness(staleness);
  }

  @Override
  public TimestampBound getReadOnlyStaleness() throws SQLException {
    checkClosed();
    return getSpannerConnection().getReadOnlyStaleness();
  }

  @Override
  public void setOptimizerVersion(String optimizerVersion) throws SQLException {
    checkClosed();
    getSpannerConnection().setOptimizerVersion(optimizerVersion);
  }

  @Override
  public String getOptimizerVersion() throws SQLException {
    checkClosed();
    return getSpannerConnection().getOptimizerVersion();
  }

  @Override
  public boolean isInTransaction() throws SQLException {
    checkClosed();
    return getSpannerConnection().isInTransaction();
  }

  @Override
  public boolean isTransactionStarted() throws SQLException {
    checkClosed();
    return getSpannerConnection().isTransactionStarted();
>>>>>>> 666b484d
  }

  @Override
  public void setAutoCommit(boolean autoCommit) throws SQLException {
    checkClosed();
    try {
      // According to the JDBC spec's we need to commit the current transaction when changing
      // autocommit mode.
      if (getSpannerConnection().isAutocommit() != autoCommit
          && getSpannerConnection().isTransactionStarted()) {
        commit();
      }
      getSpannerConnection().setAutocommit(autoCommit);
    } catch (SpannerException e) {
      throw JdbcSqlExceptionFactory.of(e);
    }
  }

  @Override
  public boolean getAutoCommit() throws SQLException {
    checkClosed();
    return getSpannerConnection().isAutocommit();
  }

  @Override
  public void commit() throws SQLException {
    checkClosed();
    try {
      getSpannerConnection().commit();
    } catch (SpannerException e) {
      throw JdbcSqlExceptionFactory.of(e);
    }
  }

  @Override
  public void rollback() throws SQLException {
    checkClosed();
    try {
      getSpannerConnection().rollback();
    } catch (SpannerException e) {
      throw JdbcSqlExceptionFactory.of(e);
    }
  }

  @Override
  public void close() throws SQLException {
    try {
      getSpannerConnection().close();
    } catch (SpannerException e) {
      throw JdbcSqlExceptionFactory.of(e);
    }
  }

  @Override
  public boolean isClosed() throws SQLException {
    return getSpannerConnection().isClosed();
  }

  @Override
  public DatabaseMetaData getMetaData() throws SQLException {
    checkClosed();
    return new JdbcDatabaseMetaData(this);
  }

  @Override
  public void setReadOnly(boolean readOnly) throws SQLException {
    checkClosed();
    try {
      getSpannerConnection().setReadOnly(readOnly);
    } catch (SpannerException e) {
      throw JdbcSqlExceptionFactory.of(e);
    }
  }

  @Override
  public boolean isReadOnly() throws SQLException {
    checkClosed();
    return getSpannerConnection().isReadOnly();
  }

  @Override
  public Statement createStatement(int resultSetType, int resultSetConcurrency)
      throws SQLException {
    checkClosed();
    JdbcPreconditions.checkSqlFeatureSupported(
        resultSetType == ResultSet.TYPE_FORWARD_ONLY, ONLY_RS_FORWARD_ONLY);
    JdbcPreconditions.checkSqlFeatureSupported(
        resultSetConcurrency == ResultSet.CONCUR_READ_ONLY, ONLY_CONCUR_READ_ONLY);
    return createStatement();
  }

  @Override
  public Statement createStatement(
      int resultSetType, int resultSetConcurrency, int resultSetHoldability) throws SQLException {
    checkClosed();
    JdbcPreconditions.checkSqlFeatureSupported(
        resultSetType == ResultSet.TYPE_FORWARD_ONLY, ONLY_RS_FORWARD_ONLY);
    JdbcPreconditions.checkSqlFeatureSupported(
        resultSetConcurrency == ResultSet.CONCUR_READ_ONLY, ONLY_CONCUR_READ_ONLY);
    JdbcPreconditions.checkSqlFeatureSupported(
        resultSetHoldability == ResultSet.CLOSE_CURSORS_AT_COMMIT, ONLY_CLOSE_CURSORS_AT_COMMIT);
    return createStatement();
  }

  @Override
  public PreparedStatement prepareStatement(String sql, int resultSetType, int resultSetConcurrency)
      throws SQLException {
    checkClosed();
    JdbcPreconditions.checkSqlFeatureSupported(
        resultSetType == ResultSet.TYPE_FORWARD_ONLY, ONLY_RS_FORWARD_ONLY);
    JdbcPreconditions.checkSqlFeatureSupported(
        resultSetConcurrency == ResultSet.CONCUR_READ_ONLY, ONLY_CONCUR_READ_ONLY);
    return prepareStatement(sql);
  }

  @Override
  public PreparedStatement prepareStatement(
      String sql, int resultSetType, int resultSetConcurrency, int resultSetHoldability)
      throws SQLException {
    checkClosed();
    JdbcPreconditions.checkSqlFeatureSupported(
        resultSetType == ResultSet.TYPE_FORWARD_ONLY, ONLY_RS_FORWARD_ONLY);
    JdbcPreconditions.checkSqlFeatureSupported(
        resultSetConcurrency == ResultSet.CONCUR_READ_ONLY, ONLY_CONCUR_READ_ONLY);
    JdbcPreconditions.checkSqlFeatureSupported(
        resultSetHoldability == ResultSet.CLOSE_CURSORS_AT_COMMIT, ONLY_CLOSE_CURSORS_AT_COMMIT);
    return prepareStatement(sql);
  }

  @Override
  public PreparedStatement prepareStatement(String sql, int autoGeneratedKeys) throws SQLException {
    checkClosed();
    JdbcPreconditions.checkSqlFeatureSupported(
        autoGeneratedKeys == Statement.NO_GENERATED_KEYS, ONLY_NO_GENERATED_KEYS);
    return prepareStatement(sql);
  }

  @Override
  public PreparedStatement prepareStatement(String sql, int[] columnIndexes) throws SQLException {
    checkClosed();
    return prepareStatement(sql);
  }

  @Override
  public PreparedStatement prepareStatement(String sql, String[] columnNames) throws SQLException {
    checkClosed();
    return prepareStatement(sql);
  }

  @Override
  public Map<String, Class<?>> getTypeMap() throws SQLException {
    checkClosed();
    return new HashMap<>(typeMap);
  }

  @Override
  public void setTypeMap(Map<String, Class<?>> map) throws SQLException {
    checkClosed();
    this.typeMap = new HashMap<>(map);
  }

  @Override
  public boolean isValid(int timeout) throws SQLException {
    JdbcPreconditions.checkArgument(timeout >= 0, "timeout must be >= 0");
    if (!isClosed()) {
      try {
        Statement statement = createStatement();
        statement.setQueryTimeout(timeout);
        try (ResultSet rs = statement.executeQuery(IS_VALID_QUERY)) {
          if (rs.next()) {
            if (rs.getLong(1) == 1L) {
              return true;
            }
          }
        }
      } catch (SQLException e) {
        // ignore
      }
    }
    return false;
  }

  @Override
  public Blob createBlob() throws SQLException {
    checkClosed();
    return new JdbcBlob();
  }

  @Override
  public Clob createClob() throws SQLException {
    checkClosed();
    return new JdbcClob();
  }

  @Override
  public NClob createNClob() throws SQLException {
    checkClosed();
    return new JdbcClob();
  }

  @Override
  public Array createArrayOf(String typeName, Object[] elements) throws SQLException {
    checkClosed();
    return JdbcArray.createArray(typeName, elements);
  }

  @Override
  public void setCatalog(String catalog) throws SQLException {
    // This method could be changed to allow the user to change to another database.
    // For now we only support setting an empty string in order to support frameworks
    // and applications that set this when no catalog has been specified in the connection
    // URL.
    checkClosed();
    JdbcPreconditions.checkArgument("".equals(catalog), "Only catalog \"\" is supported");
  }

  @Override
  public String getCatalog() throws SQLException {
    checkClosed();
    return "";
  }

  @Override
  public void setSchema(String schema) throws SQLException {
    checkClosed();
    // Cloud Spanner does not support schemas, but does contain a pseudo 'empty string' schema that
    // might be set by frameworks and applications that read the database metadata.
    JdbcPreconditions.checkArgument("".equals(schema), "Only schema \"\" is supported");
  }

  @Override
  public String getSchema() throws SQLException {
    checkClosed();
    return "";
  }

  @Override
  public Timestamp getCommitTimestamp() throws SQLException {
    checkClosed();
    try {
      return getSpannerConnection().getCommitTimestamp().toSqlTimestamp();
    } catch (SpannerException e) {
      throw JdbcSqlExceptionFactory.of(e);
    }
  }

  @Override
  public CommitResponse getCommitResponse() throws SQLException {
    checkClosed();
    try {
      return getSpannerConnection().getCommitResponse();
    } catch (SpannerException e) {
      throw JdbcSqlExceptionFactory.of(e);
    }
  }

  @Override
  public void setReturnCommitStats(boolean returnCommitStats) throws SQLException {
    checkClosed();
    try {
      getSpannerConnection().setReturnCommitStats(returnCommitStats);
    } catch (SpannerException e) {
      throw JdbcSqlExceptionFactory.of(e);
    }
  }

  @Override
  public boolean isReturnCommitStats() throws SQLException {
    checkClosed();
    try {
      return getSpannerConnection().isReturnCommitStats();
    } catch (SpannerException e) {
      throw JdbcSqlExceptionFactory.of(e);
    }
  }

  @Override
  public Timestamp getReadTimestamp() throws SQLException {
    checkClosed();
    try {
      return getSpannerConnection().getReadTimestamp().toSqlTimestamp();
    } catch (SpannerException e) {
      throw JdbcSqlExceptionFactory.of(e);
    }
  }

  @Override
  public boolean isRetryAbortsInternally() throws SQLException {
    checkClosed();
    try {
      return getSpannerConnection().isRetryAbortsInternally();
    } catch (SpannerException e) {
      throw JdbcSqlExceptionFactory.of(e);
    }
  }

  @Override
  public void setRetryAbortsInternally(boolean retryAbortsInternally) throws SQLException {
    checkClosed();
    try {
      getSpannerConnection().setRetryAbortsInternally(retryAbortsInternally);
    } catch (SpannerException e) {
      throw JdbcSqlExceptionFactory.of(e);
    }
  }

  @Override
  public void write(Mutation mutation) throws SQLException {
    checkClosed();
    try {
      getSpannerConnection().write(mutation);
    } catch (SpannerException e) {
      throw JdbcSqlExceptionFactory.of(e);
    }
  }

  @Override
  public void write(Iterable<Mutation> mutations) throws SQLException {
    checkClosed();
    try {
      getSpannerConnection().write(mutations);
    } catch (SpannerException e) {
      throw JdbcSqlExceptionFactory.of(e);
    }
  }

  @Override
  public void bufferedWrite(Mutation mutation) throws SQLException {
    checkClosed();
    try {
      getSpannerConnection().bufferedWrite(mutation);
    } catch (SpannerException e) {
      throw JdbcSqlExceptionFactory.of(e);
    }
  }

  @Override
  public void bufferedWrite(Iterable<Mutation> mutations) throws SQLException {
    checkClosed();
    try {
      getSpannerConnection().bufferedWrite(mutations);
    } catch (SpannerException e) {
      throw JdbcSqlExceptionFactory.of(e);
    }
  }

  @SuppressWarnings("deprecation")
  private static final class JdbcToSpannerTransactionRetryListener
      implements com.google.cloud.spanner.connection.TransactionRetryListener {
    private final TransactionRetryListener delegate;

    JdbcToSpannerTransactionRetryListener(TransactionRetryListener delegate) {
      this.delegate = Preconditions.checkNotNull(delegate);
    }

    @Override
    public void retryStarting(
        com.google.cloud.Timestamp transactionStarted, long transactionId, int retryAttempt) {
      delegate.retryStarting(transactionStarted, transactionId, retryAttempt);
    }

    @Override
    public void retryFinished(
        com.google.cloud.Timestamp transactionStarted,
        long transactionId,
        int retryAttempt,
        RetryResult result) {
      delegate.retryFinished(
          transactionStarted,
          transactionId,
          retryAttempt,
          TransactionRetryListener.RetryResult.valueOf(result.name()));
    }

    @Override
    public boolean equals(Object o) {
      if (!(o instanceof JdbcToSpannerTransactionRetryListener)) {
        return false;
      }
      JdbcToSpannerTransactionRetryListener other = (JdbcToSpannerTransactionRetryListener) o;
      return this.delegate.equals(other.delegate);
    }

    @Override
    public int hashCode() {
      return delegate.hashCode();
    }
  }

  @SuppressWarnings("deprecation")
  @Override
  public void addTransactionRetryListener(TransactionRetryListener listener) throws SQLException {
    checkClosed();
    getSpannerConnection()
        .addTransactionRetryListener(new JdbcToSpannerTransactionRetryListener(listener));
  }

  @Override
  public void addTransactionRetryListener(
      com.google.cloud.spanner.connection.TransactionRetryListener listener) throws SQLException {
    checkClosed();
    getSpannerConnection().addTransactionRetryListener(listener);
  }

  @SuppressWarnings("deprecation")
  @Override
  public boolean removeTransactionRetryListener(TransactionRetryListener listener)
      throws SQLException {
    checkClosed();
    return getSpannerConnection()
        .removeTransactionRetryListener(new JdbcToSpannerTransactionRetryListener(listener));
  }

  @Override
  public boolean removeTransactionRetryListener(
      com.google.cloud.spanner.connection.TransactionRetryListener listener) throws SQLException {
    checkClosed();
    return getSpannerConnection().removeTransactionRetryListener(listener);
  }

  @SuppressWarnings("deprecation")
  @Override
  public Iterator<TransactionRetryListener> getTransactionRetryListeners() throws SQLException {
    checkClosed();
    return Iterators.transform(
        getSpannerConnection().getTransactionRetryListeners(),
        new Function<
            com.google.cloud.spanner.connection.TransactionRetryListener,
            TransactionRetryListener>() {
          @Override
          public TransactionRetryListener apply(
              com.google.cloud.spanner.connection.TransactionRetryListener input) {
            if (input instanceof JdbcToSpannerTransactionRetryListener) {
              return ((JdbcToSpannerTransactionRetryListener) input).delegate;
            }
            return null;
          }
        });
  }

  @Override
  public Iterator<com.google.cloud.spanner.connection.TransactionRetryListener>
      getTransactionRetryListenersFromConnection() throws SQLException {
    checkClosed();
    return getSpannerConnection().getTransactionRetryListeners();
  }
}<|MERGE_RESOLUTION|>--- conflicted
+++ resolved
@@ -79,7 +79,6 @@
   }
 
   @Override
-<<<<<<< HEAD
   public String getStatementTag() throws SQLException {
     checkClosed();
     return getSpannerConnection().getStatementTag();
@@ -109,7 +108,9 @@
     } catch (SpannerException e) {
       throw JdbcSqlExceptionFactory.of(e);
     }
-=======
+  }
+  
+  @Override
   public void setTransactionMode(TransactionMode mode) throws SQLException {
     checkClosed();
     getSpannerConnection().setTransactionMode(mode);
@@ -167,7 +168,6 @@
   public boolean isTransactionStarted() throws SQLException {
     checkClosed();
     return getSpannerConnection().isTransactionStarted();
->>>>>>> 666b484d
   }
 
   @Override
