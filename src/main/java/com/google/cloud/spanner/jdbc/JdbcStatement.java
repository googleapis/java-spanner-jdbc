/*
 * Copyright 2019 Google LLC
 *
 * Licensed under the Apache License, Version 2.0 (the "License");
 * you may not use this file except in compliance with the License.
 * You may obtain a copy of the License at
 *
 *       http://www.apache.org/licenses/LICENSE-2.0
 *
 * Unless required by applicable law or agreed to in writing, software
 * distributed under the License is distributed on an "AS IS" BASIS,
 * WITHOUT WARRANTIES OR CONDITIONS OF ANY KIND, either express or implied.
 * See the License for the specific language governing permissions and
 * limitations under the License.
 */

package com.google.cloud.spanner.jdbc;

import com.google.cloud.spanner.Options;
import com.google.cloud.spanner.ResultSets;
import com.google.cloud.spanner.SpannerBatchUpdateException;
import com.google.cloud.spanner.SpannerException;
import com.google.cloud.spanner.Statement;
import com.google.cloud.spanner.Type;
import com.google.cloud.spanner.Type.StructField;
import com.google.cloud.spanner.connection.AbstractStatementParser.ParsedStatement;
import com.google.cloud.spanner.connection.StatementResult;
import com.google.common.annotations.VisibleForTesting;
import com.google.common.base.Preconditions;
import com.google.common.collect.ImmutableList;
import com.google.rpc.Code;
import java.sql.ResultSet;
import java.sql.SQLException;
import java.util.ArrayList;
import java.util.Arrays;
import java.util.Collections;
import java.util.List;
<<<<<<< HEAD
=======
import java.util.stream.Collectors;
>>>>>>> 3d2823ea
import javax.annotation.Nullable;

/** Implementation of {@link java.sql.Statement} for Google Cloud Spanner. */
class JdbcStatement extends AbstractJdbcStatement {
  static final ImmutableList<String> ALL_COLUMNS = ImmutableList.of("*");

  enum BatchType {
    NONE,
    DML,
    DDL
  }

  private ResultSet currentResultSet;
  private ResultSet currentGeneratedKeys;
  private long currentUpdateCount;
  private int fetchSize;
  private BatchType currentBatchType = BatchType.NONE;
  final List<Statement> batchedStatements = new ArrayList<>();

  JdbcStatement(JdbcConnection connection) throws SQLException {
    super(connection);
  }

  @Override
  public ResultSet executeQuery(String sql) throws SQLException {
    checkClosed();
    return executeQuery(Statement.of(sql));
  }

  /**
   * @see java.sql.Statement#executeUpdate(String)
   *     <p>This method allows both DML and DDL statements to be executed. It assumes that the user
   *     knows what kind of statement is being executed, and the method will therefore return 0 for
   *     both DML statements that changed 0 rows as well as for all DDL statements.
   */
  @Override
  public int executeUpdate(String sql) throws SQLException {
    return internalExecuteUpdate(sql, null);
  }

  private int internalExecuteUpdate(
      String sql, @Nullable ImmutableList<String> generatedKeysColumns) throws SQLException {
    long result = internalExecuteLargeUpdate(sql, generatedKeysColumns);
    if (result > Integer.MAX_VALUE) {
      throw JdbcSqlExceptionFactory.of("update count too large: " + result, Code.OUT_OF_RANGE);
    }
    return (int) result;
  }

  /**
   * @see java.sql.Statement#executeLargeUpdate(String)
   *     <p>This method allows both DML and DDL statements to be executed. It assumes that the user
   *     knows what kind of statement is being executed, and the method will therefore return 0 for
   *     both DML statements that changed 0 rows as well as for all DDL statements.
   */
  @Override
  public long executeLargeUpdate(String sql) throws SQLException {
    return internalExecuteLargeUpdate(sql, null);
  }

  private long internalExecuteLargeUpdate(
      String sql, @Nullable ImmutableList<String> generatedKeysColumns) throws SQLException {
<<<<<<< HEAD
=======
    return internalExecuteLargeUpdate(Statement.of(sql), generatedKeysColumns);
  }

  protected long internalExecuteLargeUpdate(
      Statement statement, @Nullable ImmutableList<String> generatedKeysColumns)
      throws SQLException {
>>>>>>> 3d2823ea
    checkClosed();
    Statement statementWithReturningClause =
        addReturningToStatement(statement, generatedKeysColumns);
    StatementResult result = execute(statementWithReturningClause);
    switch (result.getResultType()) {
      case RESULT_SET:
        if (generatedKeysColumns == null || generatedKeysColumns.isEmpty()) {
          throw JdbcSqlExceptionFactory.of(
              "The statement is not a non-returning DML or DDL statement", Code.INVALID_ARGUMENT);
        }
        this.currentGeneratedKeys = JdbcResultSet.copyOf(result.getResultSet());
        return extractUpdateCountAndClose(result.getResultSet());
      case UPDATE_COUNT:
        return result.getUpdateCount();
      case NO_RESULT:
        return 0L;
      default:
        throw JdbcSqlExceptionFactory.of(
            "unknown result: " + result.getResultType(), Code.FAILED_PRECONDITION);
    }
  }

  /** Extracts the update count from the given result set and then closes the result set. */
  private long extractUpdateCountAndClose(com.google.cloud.spanner.ResultSet resultSet)
      throws SQLException {
    if (resultSet.getStats() == null) {
      throw JdbcSqlExceptionFactory.of(
          "Result does not contain any stats", Code.FAILED_PRECONDITION);
    }
    long updateCount;
    if (resultSet.getStats().hasRowCountExact()) {
      updateCount = resultSet.getStats().getRowCountExact();
    } else if (resultSet.getStats().hasRowCountLowerBound()) {
      updateCount = resultSet.getStats().getRowCountLowerBound();
    } else {
      throw JdbcSqlExceptionFactory.of(
          "Result does not contain an update count", Code.FAILED_PRECONDITION);
    }
    resultSet.close();
    return updateCount;
  }

  /**
   * Adds a THEN RETURN/RETURNING clause to the given statement if the following conditions are all
   * met:
   *
   * <ol>
   *   <li>The generatedKeysColumns is not null or empty
   *   <li>The statement is a DML statement
   *   <li>The DML statement does not already contain a THEN RETURN/RETURNING clause
   * </ol>
   */
  Statement addReturningToStatement(
      Statement statement, @Nullable ImmutableList<String> generatedKeysColumns)
      throws SQLException {
    if (generatedKeysColumns == null || generatedKeysColumns.isEmpty()) {
      return statement;
    }
    // Check if the statement is a DML statement or not.
    ParsedStatement parsedStatement = getConnection().getParser().parse(statement);
    if (parsedStatement.isUpdate() && !parsedStatement.hasReturningClause()) {
      if (generatedKeysColumns.size() == 1
          && ALL_COLUMNS.get(0).equals(generatedKeysColumns.get(0))) {
        // Add a 'THEN RETURN/RETURNING *' clause to the statement.
        return statement
            .toBuilder()
            .replace(statement.getSql() + getReturningAllColumnsClause())
            .build();
      }
      // Add a 'THEN RETURN/RETURNING col1, col2, ...' to the statement.
      // The column names will be quoted using the dialect-specific identifier quoting character.
      return statement
          .toBuilder()
          .replace(
              generatedKeysColumns.stream()
                  .map(this::quoteColumn)
                  .collect(
                      Collectors.joining(
                          ", ", statement.getSql() + getReturningClause() + " ", "")))
          .build();
    }
    return statement;
  }

  /** Returns the dialect-specific clause for returning values from a DML statement. */
  String getReturningAllColumnsClause() {
    switch (getConnection().getDialect()) {
      case POSTGRESQL:
        return "\nRETURNING *";
      case GOOGLE_STANDARD_SQL:
      default:
        return "\nTHEN RETURN *";
    }
  }

  /** Returns the dialect-specific clause for returning values from a DML statement. */
  String getReturningClause() {
    switch (getConnection().getDialect()) {
      case POSTGRESQL:
        return "\nRETURNING";
      case GOOGLE_STANDARD_SQL:
      default:
        return "\nTHEN RETURN";
    }
  }

  /** Adds dialect-specific quotes to the given column name. */
  String quoteColumn(String column) {
    switch (getConnection().getDialect()) {
      case POSTGRESQL:
        return "\"" + column + "\"";
      case GOOGLE_STANDARD_SQL:
      default:
        return "`" + column + "`";
    }
  }

  @Override
  public boolean execute(String sql) throws SQLException {
    return executeStatement(Statement.of(sql), null);
  }

  boolean executeStatement(
      Statement statement, @Nullable ImmutableList<String> generatedKeysColumns)
      throws SQLException {
    checkClosed();
<<<<<<< HEAD
    StatementResult result = execute(statement);
=======
    Statement statementWithReturning = addReturningToStatement(statement, generatedKeysColumns);
    StatementResult result = execute(statementWithReturning);
>>>>>>> 3d2823ea
    switch (result.getResultType()) {
      case RESULT_SET:
        // Check whether the statement was modified to include a RETURNING clause for generated
        // keys. If so, then we return the result as an update count and the rows as the generated
        // keys.
        if (statementWithReturning == statement) {
          currentResultSet = JdbcResultSet.of(this, result.getResultSet());
          currentUpdateCount = JdbcConstants.STATEMENT_RESULT_SET;
          return true;
        }
        this.currentGeneratedKeys = JdbcResultSet.copyOf(result.getResultSet());
        this.currentUpdateCount = extractUpdateCountAndClose(result.getResultSet());
        return false;
      case UPDATE_COUNT:
        currentResultSet = null;
        currentUpdateCount = result.getUpdateCount();
        return false;
      case NO_RESULT:
        currentResultSet = null;
        currentUpdateCount = JdbcConstants.STATEMENT_NO_RESULT;
        return false;
      default:
        throw JdbcSqlExceptionFactory.of(
            "unknown result: " + result.getResultType(), Code.FAILED_PRECONDITION);
    }
  }

  @Override
  public ResultSet getResultSet() throws SQLException {
    checkClosed();
    return currentResultSet;
  }

  /**
   * Returns the update count of the last update statement. Will return {@link
   * JdbcConstants#STATEMENT_RESULT_SET} if the last statement returned a {@link ResultSet} and will
   * return {@link JdbcConstants#STATEMENT_NO_RESULT} if the last statement did not have any return
   * value, such as for example DDL statements.
   */
  @Override
  public int getUpdateCount() throws SQLException {
    checkClosed();
    if (currentUpdateCount > Integer.MAX_VALUE) {
      throw JdbcSqlExceptionFactory.of(
          "update count too large: " + currentUpdateCount, Code.OUT_OF_RANGE);
    }
    return (int) currentUpdateCount;
  }

  /**
   * Returns the update count of the last update statement as a {@link Long}. Will return {@link
   * JdbcConstants#STATEMENT_RESULT_SET} if the last statement returned a {@link ResultSet} and will
   * return {@link JdbcConstants#STATEMENT_NO_RESULT} if the last statement did not have any return
   * value, such as for example DDL statements.
   */
  @Override
  public long getLargeUpdateCount() throws SQLException {
    checkClosed();
    return currentUpdateCount;
  }

  @Override
  public boolean getMoreResults() throws SQLException {
    checkClosed();
    return getMoreResults(CLOSE_CURRENT_RESULT);
  }

  @Override
  public boolean getMoreResults(int current) throws SQLException {
    checkClosed();
    if (currentResultSet != null
        && !currentResultSet.isClosed()
        && (current == CLOSE_CURRENT_RESULT || current == CLOSE_ALL_RESULTS)) {
      currentResultSet.close();
    }
    currentResultSet = null;
    currentUpdateCount = -1L;
    return false;
  }

  /** This value is set as the value for {@link Options#prefetchChunks(int)} */
  @Override
  public void setFetchSize(int rows) throws SQLException {
    checkClosed();
    this.fetchSize = rows;
  }

  /** This value is set as the value for {@link Options#prefetchChunks(int)} */
  @Override
  public int getFetchSize() throws SQLException {
    checkClosed();
    return fetchSize;
  }

  /**
   * Determine the batch type (DML/DDL) based on the sql statement.
   *
   * @throws SQLException if the sql statement is not allowed for batching.
   */
  private BatchType determineStatementBatchType(String sql) throws SQLException {
    String sqlWithoutComments = parser.removeCommentsAndTrim(sql);
    if (parser.isDdlStatement(sqlWithoutComments)) {
      return BatchType.DDL;
    } else if (parser.isUpdateStatement(sqlWithoutComments)) {
      return BatchType.DML;
    }
    throw JdbcSqlExceptionFactory.of(
        "The statement is not suitable for batching. Only DML and DDL statements are allowed for batching.",
        Code.INVALID_ARGUMENT);
  }

  /**
   * Check that the sql statement is of the same type as the current batch on this statement. If
   * there is no active batch on this statement, a batch will be started with the type that is
   * determined from the sql statement (DML/DDL).
   *
   * @throws SQLException if the sql statement is of a different type than the already active batch
   *     on this statement, if the statement is not allowed for batching (i.e. it is a query or a
   *     client side statement) or if the connection of this statement has an active batch.
   */
  void checkAndSetBatchType(String sql) throws SQLException {
    checkConnectionHasNoActiveBatch();
    BatchType type = determineStatementBatchType(sql);
    if (this.currentBatchType == BatchType.NONE) {
      this.currentBatchType = type;
    } else if (this.currentBatchType != type) {
      throw JdbcSqlExceptionFactory.of(
          "Mixing DML and DDL statements in a batch is not allowed.", Code.INVALID_ARGUMENT);
    }
  }

  private void checkConnectionHasNoActiveBatch() throws SQLException {
    if (getConnection().getSpannerConnection().isDdlBatchActive()
        || getConnection().getSpannerConnection().isDmlBatchActive()) {
      throw JdbcSqlExceptionFactory.of(
          "Calling addBatch() is not allowed when a DML or DDL batch has been started on the connection.",
          Code.FAILED_PRECONDITION);
    }
  }

  @Override
  public void addBatch(String sql) throws SQLException {
    checkClosed();
    checkAndSetBatchType(sql);
    batchedStatements.add(Statement.of(sql));
  }

  @Override
  public void clearBatch() throws SQLException {
    checkClosed();
    checkConnectionHasNoActiveBatch();
    batchedStatements.clear();
    this.currentBatchType = BatchType.NONE;
  }

  @Override
  public int[] executeBatch() throws SQLException {
    return convertUpdateCounts(executeBatch(false));
  }

  public long[] executeLargeBatch() throws SQLException {
    return executeBatch(true);
  }

  private long[] executeBatch(boolean large) throws SQLException {
    checkClosed();
    checkConnectionHasNoActiveBatch();
    StatementTimeout originalTimeout = setTemporaryStatementTimeout();
    try {
      switch (this.currentBatchType) {
        case DML:
          try {
            return getConnection().getSpannerConnection().executeBatchUpdate(batchedStatements);
          } catch (SpannerBatchUpdateException e) {
            if (large) {
              throw JdbcSqlExceptionFactory.batchException(e.getUpdateCounts(), e);
            } else {
              throw JdbcSqlExceptionFactory.batchException(
                  convertUpdateCounts(e.getUpdateCounts()), e);
            }
          } catch (SpannerException e) {
            throw JdbcSqlExceptionFactory.of(e);
          }
        case DDL:
          try {
            getConnection().getSpannerConnection().startBatchDdl();
            for (Statement statement : batchedStatements) {
              execute(statement);
            }
            getConnection().getSpannerConnection().runBatch();
            long[] res = new long[batchedStatements.size()];
            Arrays.fill(res, java.sql.Statement.SUCCESS_NO_INFO);
            return res;
          } catch (SpannerBatchUpdateException e) {
            long[] res = new long[batchedStatements.size()];
            Arrays.fill(res, java.sql.Statement.EXECUTE_FAILED);
            convertUpdateCountsToSuccessNoInfo(e.getUpdateCounts(), res);
            if (large) {
              throw JdbcSqlExceptionFactory.batchException(res, e);
            } else {
              throw JdbcSqlExceptionFactory.batchException(convertUpdateCounts(res), e);
            }
          } catch (SpannerException e) {
            throw JdbcSqlExceptionFactory.of(e);
          }
        case NONE:
          // There is no batch on this statement, this is a no-op.
          return new long[0];
        default:
          throw JdbcSqlExceptionFactory.unsupported(
              String.format("Unknown batch type: %s", this.currentBatchType.name()));
      }
    } finally {
      resetStatementTimeout(originalTimeout);
      batchedStatements.clear();
      this.currentBatchType = BatchType.NONE;
    }
  }

  @VisibleForTesting
  int[] convertUpdateCounts(long[] updateCounts) throws SQLException {
    int[] res = new int[updateCounts.length];
    for (int index = 0; index < updateCounts.length; index++) {
      if (updateCounts[index] > Integer.MAX_VALUE) {
        throw JdbcSqlExceptionFactory.of(
            String.format("Update count too large for int: %d", updateCounts[index]),
            Code.OUT_OF_RANGE);
      }
      res[index] = (int) updateCounts[index];
    }
    return res;
  }

  @VisibleForTesting
  void convertUpdateCountsToSuccessNoInfo(long[] updateCounts, long[] res) {
    Preconditions.checkNotNull(updateCounts);
    Preconditions.checkNotNull(res);
    Preconditions.checkArgument(res.length >= updateCounts.length);
    for (int index = 0; index < updateCounts.length; index++) {
      if (updateCounts[index] > 0L) {
        res[index] = java.sql.Statement.SUCCESS_NO_INFO;
      } else {
        res[index] = java.sql.Statement.EXECUTE_FAILED;
      }
    }
  }

  @Override
  public ResultSet getGeneratedKeys() throws SQLException {
    checkClosed();
    if (this.currentGeneratedKeys == null) {
      // Return an empty result set instead of throwing an exception, as that is what the JDBC spec
      // says we should do.
      this.currentGeneratedKeys =
          JdbcResultSet.of(
              ResultSets.forRows(
                  Type.struct(
                      StructField.of("COLUMN_NAME", Type.string()),
                      StructField.of("VALUE", Type.int64())),
                  Collections.emptyList()));
    }
    return this.currentGeneratedKeys;
  }

  @Override
  public int executeUpdate(String sql, int autoGeneratedKeys) throws SQLException {
    return internalExecuteUpdate(
        sql, autoGeneratedKeys == java.sql.Statement.RETURN_GENERATED_KEYS ? ALL_COLUMNS : null);
  }

  @Override
  public int executeUpdate(String sql, int[] columnIndexes) throws SQLException {
    // This should preferably have returned an error, but the initial version of the driver just
    // accepted and ignored this. Start throwing an error now would be a breaking change.
    // TODO: Throw an Unsupported error for the next major version bump.
    return internalExecuteUpdate(sql, null);
  }

  @Override
  public int executeUpdate(String sql, String[] columnNames) throws SQLException {
    return internalExecuteUpdate(
        sql,
        columnNames == null || columnNames.length == 0 ? null : ImmutableList.copyOf(columnNames));
  }

  @Override
  public long executeLargeUpdate(String sql, int autoGeneratedKeys) throws SQLException {
    return internalExecuteLargeUpdate(
        sql, autoGeneratedKeys == java.sql.Statement.RETURN_GENERATED_KEYS ? ALL_COLUMNS : null);
  }

  @Override
  public long executeLargeUpdate(String sql, int[] columnIndexes) throws SQLException {
    // This should preferably have returned an error, but the initial version of the driver just
    // accepted and ignored this. Start throwing an error now would be a breaking change.
    // TODO: Throw an Unsupported error for the next major version bump.
    return internalExecuteLargeUpdate(sql, null);
  }

  @Override
  public long executeLargeUpdate(String sql, String[] columnNames) throws SQLException {
    return internalExecuteLargeUpdate(
        sql,
        columnNames == null || columnNames.length == 0 ? null : ImmutableList.copyOf(columnNames));
  }

  @Override
  public boolean execute(String sql, int autoGeneratedKeys) throws SQLException {
    return executeStatement(
        Statement.of(sql),
        autoGeneratedKeys == java.sql.Statement.RETURN_GENERATED_KEYS ? ALL_COLUMNS : null);
  }

  @Override
  public boolean execute(String sql, int[] columnIndexes) throws SQLException {
    // This should preferably have returned an error, but the initial version of the driver just
    // accepted and ignored this. Start throwing an error now would be a breaking change.
    // TODO: Throw an Unsupported error for the next major version bump.
    return executeStatement(Statement.of(sql), null);
  }

  @Override
  public boolean execute(String sql, String[] columnNames) throws SQLException {
    return executeStatement(
        Statement.of(sql),
        columnNames == null || columnNames.length == 0 ? null : ImmutableList.copyOf(columnNames));
  }
}<|MERGE_RESOLUTION|>--- conflicted
+++ resolved
@@ -35,10 +35,7 @@
 import java.util.Arrays;
 import java.util.Collections;
 import java.util.List;
-<<<<<<< HEAD
-=======
 import java.util.stream.Collectors;
->>>>>>> 3d2823ea
 import javax.annotation.Nullable;
 
 /** Implementation of {@link java.sql.Statement} for Google Cloud Spanner. */
@@ -101,15 +98,12 @@
 
   private long internalExecuteLargeUpdate(
       String sql, @Nullable ImmutableList<String> generatedKeysColumns) throws SQLException {
-<<<<<<< HEAD
-=======
     return internalExecuteLargeUpdate(Statement.of(sql), generatedKeysColumns);
   }
 
   protected long internalExecuteLargeUpdate(
       Statement statement, @Nullable ImmutableList<String> generatedKeysColumns)
       throws SQLException {
->>>>>>> 3d2823ea
     checkClosed();
     Statement statementWithReturningClause =
         addReturningToStatement(statement, generatedKeysColumns);
@@ -236,12 +230,8 @@
       Statement statement, @Nullable ImmutableList<String> generatedKeysColumns)
       throws SQLException {
     checkClosed();
-<<<<<<< HEAD
-    StatementResult result = execute(statement);
-=======
     Statement statementWithReturning = addReturningToStatement(statement, generatedKeysColumns);
     StatementResult result = execute(statementWithReturning);
->>>>>>> 3d2823ea
     switch (result.getResultType()) {
       case RESULT_SET:
         // Check whether the statement was modified to include a RETURNING clause for generated
