--- conflicted
+++ resolved
@@ -74,20 +74,12 @@
    */
   @Override
   public int executeUpdate(String sql) throws SQLException {
-<<<<<<< HEAD
-    return checkedCast(executeLargeUpdate(sql));
-=======
     return executeUpdate(sql, NO_GENERATED_KEY_COLUMNS);
   }
 
   private int executeUpdate(String sql, ImmutableList<String> generatedKeysColumns)
       throws SQLException {
-    long result = executeLargeUpdate(sql, generatedKeysColumns);
-    if (result > Integer.MAX_VALUE) {
-      throw JdbcSqlExceptionFactory.of("update count too large: " + result, Code.OUT_OF_RANGE);
-    }
-    return (int) result;
->>>>>>> 9b5ab377
+    return checkedCast(executeLargeUpdate(sql, generatedKeysColumns));
   }
 
   /**
@@ -304,11 +296,7 @@
   @Override
   public int getUpdateCount() throws SQLException {
     checkClosed();
-    if (currentUpdateCount > Integer.MAX_VALUE) {
-      throw JdbcSqlExceptionFactory.of(
-          "update count too large: " + currentUpdateCount, Code.OUT_OF_RANGE);
-    }
-    return (int) currentUpdateCount;
+    return checkedCast(currentUpdateCount);
   }
 
   /**
@@ -485,12 +473,7 @@
   int[] convertUpdateCounts(long[] updateCounts) throws SQLException {
     int[] res = new int[updateCounts.length];
     for (int index = 0; index < updateCounts.length; index++) {
-      if (updateCounts[index] > Integer.MAX_VALUE) {
-        throw JdbcSqlExceptionFactory.of(
-            String.format("Update count too large for int: %d", updateCounts[index]),
-            Code.OUT_OF_RANGE);
-      }
-      res[index] = (int) updateCounts[index];
+      res[index] = checkedCast(updateCounts[index]);
     }
     return res;
   }
