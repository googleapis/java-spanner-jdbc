/*
 * Copyright 2019 Google LLC
 *
 * Licensed under the Apache License, Version 2.0 (the "License");
 * you may not use this file except in compliance with the License.
 * You may obtain a copy of the License at
 *
 *       http://www.apache.org/licenses/LICENSE-2.0
 *
 * Unless required by applicable law or agreed to in writing, software
 * distributed under the License is distributed on an "AS IS" BASIS,
 * WITHOUT WARRANTIES OR CONDITIONS OF ANY KIND, either express or implied.
 * See the License for the specific language governing permissions and
 * limitations under the License.
 */

package com.google.cloud.spanner.jdbc;

import com.google.cloud.spanner.Options;
import com.google.cloud.spanner.Options.QueryOption;
import com.google.cloud.spanner.PartitionOptions;
import com.google.cloud.spanner.ResultSets;
import com.google.cloud.spanner.SpannerBatchUpdateException;
import com.google.cloud.spanner.SpannerException;
import com.google.cloud.spanner.Statement;
import com.google.cloud.spanner.Type;
import com.google.cloud.spanner.Type.StructField;
import com.google.cloud.spanner.connection.AbstractStatementParser.ParsedStatement;
import com.google.cloud.spanner.connection.StatementResult;
import com.google.common.annotations.VisibleForTesting;
import com.google.common.base.Preconditions;
import com.google.common.collect.ImmutableList;
import com.google.rpc.Code;
import java.sql.ResultSet;
import java.sql.SQLException;
import java.util.ArrayList;
import java.util.Arrays;
import java.util.Collections;
import java.util.List;
import java.util.stream.Collectors;
import javax.annotation.Nullable;

/** Implementation of {@link java.sql.Statement} for Google Cloud Spanner. */
<<<<<<< HEAD
class JdbcStatement extends AbstractJdbcStatement implements CloudSpannerJdbcStatement {
=======
class JdbcStatement extends AbstractJdbcStatement {
  static final ImmutableList<String> ALL_COLUMNS = ImmutableList.of("*");

>>>>>>> 1953ea24
  enum BatchType {
    NONE,
    DML,
    DDL
  }

  private ResultSet currentResultSet;
  private long currentUpdateCount;
  private int fetchSize;
  private BatchType currentBatchType = BatchType.NONE;
  final List<Statement> batchedStatements = new ArrayList<>();

  JdbcStatement(JdbcConnection connection) throws SQLException {
    super(connection);
  }

  @Override
  public ResultSet executeQuery(String sql) throws SQLException {
    checkClosed();
    return executeQuery(Statement.of(sql));
  }

  /**
   * @see java.sql.Statement#executeUpdate(String)
   *     <p>This method allows both DML and DDL statements to be executed. It assumes that the user
   *     knows what kind of statement is being executed, and the method will therefore return 0 for
   *     both DML statements that changed 0 rows as well as for all DDL statements.
   */
  @Override
  public int executeUpdate(String sql) throws SQLException {
    long result = executeLargeUpdate(sql);
    if (result > Integer.MAX_VALUE) {
      throw JdbcSqlExceptionFactory.of("update count too large: " + result, Code.OUT_OF_RANGE);
    }
    return (int) result;
  }

  /**
   * @see java.sql.Statement#executeLargeUpdate(String)
   *     <p>This method allows both DML and DDL statements to be executed. It assumes that the user
   *     knows what kind of statement is being executed, and the method will therefore return 0 for
   *     both DML statements that changed 0 rows as well as for all DDL statements.
   */
  @Override
  public long executeLargeUpdate(String sql) throws SQLException {
    checkClosed();
    Statement statement = Statement.of(sql);
    StatementResult result = execute(statement);
    switch (result.getResultType()) {
      case RESULT_SET:
        throw JdbcSqlExceptionFactory.of(
            "The statement is not a non-returning DML or DDL statement", Code.INVALID_ARGUMENT);
      case UPDATE_COUNT:
        return result.getUpdateCount();
      case NO_RESULT:
        return 0L;
      default:
        throw JdbcSqlExceptionFactory.of(
            "unknown result: " + result.getResultType(), Code.FAILED_PRECONDITION);
    }
  }

  /**
   * Adds a THEN RETURN/RETURNING clause to the given statement if the following conditions are all
   * met:
   *
   * <ol>
   *   <li>The generatedKeysColumns is not null or empty
   *   <li>The statement is a DML statement
   *   <li>The DML statement does not already contain a THEN RETURN/RETURNING clause
   * </ol>
   */
  Statement addReturningToStatement(
      Statement statement, @Nullable ImmutableList<String> generatedKeysColumns)
      throws SQLException {
    if (generatedKeysColumns == null || generatedKeysColumns.isEmpty()) {
      return statement;
    }
    // Check if the statement is a DML statement or not.
    ParsedStatement parsedStatement = getConnection().getParser().parse(statement);
    if (parsedStatement.isUpdate() && !parsedStatement.hasReturningClause()) {
      if (generatedKeysColumns.size() == 1
          && ALL_COLUMNS.get(0).equals(generatedKeysColumns.get(0))) {
        // Add a 'THEN RETURN/RETURNING *' clause to the statement.
        return statement
            .toBuilder()
            .replace(statement.getSql() + getReturningAllColumnsClause())
            .build();
      }
      // Add a 'THEN RETURN/RETURNING col1, col2, ...' to the statement.
      // The column names will be quoted using the dialect-specific identifier quoting character.
      return statement
          .toBuilder()
          .replace(
              generatedKeysColumns.stream()
                  .map(this::quoteColumn)
                  .collect(
                      Collectors.joining(
                          ", ", statement.getSql() + getReturningClause() + " ", "")))
          .build();
    }
    return statement;
  }

  /** Returns the dialect-specific clause for returning values from a DML statement. */
  String getReturningAllColumnsClause() {
    switch (getConnection().getDialect()) {
      case POSTGRESQL:
        return "\nRETURNING *";
      case GOOGLE_STANDARD_SQL:
      default:
        return "\nTHEN RETURN *";
    }
  }

  /** Returns the dialect-specific clause for returning values from a DML statement. */
  String getReturningClause() {
    switch (getConnection().getDialect()) {
      case POSTGRESQL:
        return "\nRETURNING";
      case GOOGLE_STANDARD_SQL:
      default:
        return "\nTHEN RETURN";
    }
  }

  /** Adds dialect-specific quotes to the given column name. */
  String quoteColumn(String column) {
    switch (getConnection().getDialect()) {
      case POSTGRESQL:
        return "\"" + column + "\"";
      case GOOGLE_STANDARD_SQL:
      default:
        return "`" + column + "`";
    }
  }

  @Override
  public boolean execute(String sql) throws SQLException {
    checkClosed();
    return executeStatement(Statement.of(sql));
  }

  boolean executeStatement(Statement statement) throws SQLException {
    StatementResult result = execute(statement);
    switch (result.getResultType()) {
      case RESULT_SET:
        currentResultSet = JdbcResultSet.of(this, result.getResultSet());
        currentUpdateCount = JdbcConstants.STATEMENT_RESULT_SET;
        return true;
      case UPDATE_COUNT:
        currentResultSet = null;
        currentUpdateCount = result.getUpdateCount();
        return false;
      case NO_RESULT:
        currentResultSet = null;
        currentUpdateCount = JdbcConstants.STATEMENT_NO_RESULT;
        return false;
      default:
        throw JdbcSqlExceptionFactory.of(
            "unknown result: " + result.getResultType(), Code.FAILED_PRECONDITION);
    }
  }

  @Override
  public ResultSet getResultSet() throws SQLException {
    checkClosed();
    return currentResultSet;
  }

  /**
   * Returns the update count of the last update statement. Will return {@link
   * JdbcConstants#STATEMENT_RESULT_SET} if the last statement returned a {@link ResultSet} and will
   * return {@link JdbcConstants#STATEMENT_NO_RESULT} if the last statement did not have any return
   * value, such as for example DDL statements.
   */
  @Override
  public int getUpdateCount() throws SQLException {
    checkClosed();
    if (currentUpdateCount > Integer.MAX_VALUE) {
      throw JdbcSqlExceptionFactory.of(
          "update count too large: " + currentUpdateCount, Code.OUT_OF_RANGE);
    }
    return (int) currentUpdateCount;
  }

  /**
   * Returns the update count of the last update statement as a {@link Long}. Will return {@link
   * JdbcConstants#STATEMENT_RESULT_SET} if the last statement returned a {@link ResultSet} and will
   * return {@link JdbcConstants#STATEMENT_NO_RESULT} if the last statement did not have any return
   * value, such as for example DDL statements.
   */
  @Override
  public long getLargeUpdateCount() throws SQLException {
    checkClosed();
    return currentUpdateCount;
  }

  @Override
  public boolean getMoreResults() throws SQLException {
    checkClosed();
    return getMoreResults(CLOSE_CURRENT_RESULT);
  }

  @Override
  public boolean getMoreResults(int current) throws SQLException {
    checkClosed();
    if (currentResultSet != null
        && !currentResultSet.isClosed()
        && (current == CLOSE_CURRENT_RESULT || current == CLOSE_ALL_RESULTS)) {
      currentResultSet.close();
    }
    currentResultSet = null;
    currentUpdateCount = -1L;
    return false;
  }

  /** This value is set as the value for {@link Options#prefetchChunks(int)} */
  @Override
  public void setFetchSize(int rows) throws SQLException {
    checkClosed();
    this.fetchSize = rows;
  }

  /** This value is set as the value for {@link Options#prefetchChunks(int)} */
  @Override
  public int getFetchSize() throws SQLException {
    checkClosed();
    return fetchSize;
  }

  /**
   * Determine the batch type (DML/DDL) based on the sql statement.
   *
   * @throws SQLException if the sql statement is not allowed for batching.
   */
  private BatchType determineStatementBatchType(String sql) throws SQLException {
    String sqlWithoutComments = parser.removeCommentsAndTrim(sql);
    if (parser.isDdlStatement(sqlWithoutComments)) {
      return BatchType.DDL;
    } else if (parser.isUpdateStatement(sqlWithoutComments)) {
      return BatchType.DML;
    }
    throw JdbcSqlExceptionFactory.of(
        "The statement is not suitable for batching. Only DML and DDL statements are allowed for batching.",
        Code.INVALID_ARGUMENT);
  }

  /**
   * Check that the sql statement is of the same type as the current batch on this statement. If
   * there is no active batch on this statement, a batch will be started with the type that is
   * determined from the sql statement (DML/DDL).
   *
   * @throws SQLException if the sql statement is of a different type than the already active batch
   *     on this statement, if the statement is not allowed for batching (i.e. it is a query or a
   *     client side statement) or if the connection of this statement has an active batch.
   */
  void checkAndSetBatchType(String sql) throws SQLException {
    checkConnectionHasNoActiveBatch();
    BatchType type = determineStatementBatchType(sql);
    if (this.currentBatchType == BatchType.NONE) {
      this.currentBatchType = type;
    } else if (this.currentBatchType != type) {
      throw JdbcSqlExceptionFactory.of(
          "Mixing DML and DDL statements in a batch is not allowed.", Code.INVALID_ARGUMENT);
    }
  }

  private void checkConnectionHasNoActiveBatch() throws SQLException {
    if (getConnection().getSpannerConnection().isDdlBatchActive()
        || getConnection().getSpannerConnection().isDmlBatchActive()) {
      throw JdbcSqlExceptionFactory.of(
          "Calling addBatch() is not allowed when a DML or DDL batch has been started on the connection.",
          Code.FAILED_PRECONDITION);
    }
  }

  @Override
  public void addBatch(String sql) throws SQLException {
    checkClosed();
    checkAndSetBatchType(sql);
    batchedStatements.add(Statement.of(sql));
  }

  @Override
  public void clearBatch() throws SQLException {
    checkClosed();
    checkConnectionHasNoActiveBatch();
    batchedStatements.clear();
    this.currentBatchType = BatchType.NONE;
  }

  @Override
  public int[] executeBatch() throws SQLException {
    return convertUpdateCounts(executeBatch(false));
  }

  public long[] executeLargeBatch() throws SQLException {
    return executeBatch(true);
  }

  private long[] executeBatch(boolean large) throws SQLException {
    checkClosed();
    checkConnectionHasNoActiveBatch();
    StatementTimeout originalTimeout = setTemporaryStatementTimeout();
    try {
      switch (this.currentBatchType) {
        case DML:
          try {
            return getConnection().getSpannerConnection().executeBatchUpdate(batchedStatements);
          } catch (SpannerBatchUpdateException e) {
            if (large) {
              throw JdbcSqlExceptionFactory.batchException(e.getUpdateCounts(), e);
            } else {
              throw JdbcSqlExceptionFactory.batchException(
                  convertUpdateCounts(e.getUpdateCounts()), e);
            }
          } catch (SpannerException e) {
            throw JdbcSqlExceptionFactory.of(e);
          }
        case DDL:
          try {
            getConnection().getSpannerConnection().startBatchDdl();
            for (Statement statement : batchedStatements) {
              execute(statement);
            }
            getConnection().getSpannerConnection().runBatch();
            long[] res = new long[batchedStatements.size()];
            Arrays.fill(res, java.sql.Statement.SUCCESS_NO_INFO);
            return res;
          } catch (SpannerBatchUpdateException e) {
            long[] res = new long[batchedStatements.size()];
            Arrays.fill(res, java.sql.Statement.EXECUTE_FAILED);
            convertUpdateCountsToSuccessNoInfo(e.getUpdateCounts(), res);
            if (large) {
              throw JdbcSqlExceptionFactory.batchException(res, e);
            } else {
              throw JdbcSqlExceptionFactory.batchException(convertUpdateCounts(res), e);
            }
          } catch (SpannerException e) {
            throw JdbcSqlExceptionFactory.of(e);
          }
        case NONE:
          // There is no batch on this statement, this is a no-op.
          return new long[0];
        default:
          throw JdbcSqlExceptionFactory.unsupported(
              String.format("Unknown batch type: %s", this.currentBatchType.name()));
      }
    } finally {
      resetStatementTimeout(originalTimeout);
      batchedStatements.clear();
      this.currentBatchType = BatchType.NONE;
    }
  }

  @VisibleForTesting
  int[] convertUpdateCounts(long[] updateCounts) throws SQLException {
    int[] res = new int[updateCounts.length];
    for (int index = 0; index < updateCounts.length; index++) {
      if (updateCounts[index] > Integer.MAX_VALUE) {
        throw JdbcSqlExceptionFactory.of(
            String.format("Update count too large for int: %d", updateCounts[index]),
            Code.OUT_OF_RANGE);
      }
      res[index] = (int) updateCounts[index];
    }
    return res;
  }

  @VisibleForTesting
  void convertUpdateCountsToSuccessNoInfo(long[] updateCounts, long[] res) {
    Preconditions.checkNotNull(updateCounts);
    Preconditions.checkNotNull(res);
    Preconditions.checkArgument(res.length >= updateCounts.length);
    for (int index = 0; index < updateCounts.length; index++) {
      if (updateCounts[index] > 0L) {
        res[index] = java.sql.Statement.SUCCESS_NO_INFO;
      } else {
        res[index] = java.sql.Statement.EXECUTE_FAILED;
      }
    }
  }

  @Override
  public ResultSet getGeneratedKeys() throws SQLException {
    checkClosed();
    // Return an empty result set instead of throwing an exception, to facilitate any application
    // that might not check on beforehand whether the driver supports any generated keys.
    com.google.cloud.spanner.ResultSet rs =
        ResultSets.forRows(
            Type.struct(
                StructField.of("COLUMN_NAME", Type.string()),
                StructField.of("VALUE", Type.int64())),
            Collections.emptyList());
    return JdbcResultSet.of(rs);
  }

  @Override
  public int executeUpdate(String sql, int autoGeneratedKeys) throws SQLException {
    checkClosed();
    JdbcPreconditions.checkSqlFeatureSupported(
        autoGeneratedKeys == java.sql.Statement.NO_GENERATED_KEYS,
        JdbcConnection.ONLY_NO_GENERATED_KEYS);
    return executeUpdate(sql);
  }

  @Override
  public int executeUpdate(String sql, int[] columnIndexes) throws SQLException {
    checkClosed();
    return executeUpdate(sql);
  }

  @Override
  public int executeUpdate(String sql, String[] columnNames) throws SQLException {
    checkClosed();
    return executeUpdate(sql);
  }

  @Override
  public long executeLargeUpdate(String sql, int autoGeneratedKeys) throws SQLException {
    checkClosed();
    JdbcPreconditions.checkSqlFeatureSupported(
        autoGeneratedKeys == java.sql.Statement.NO_GENERATED_KEYS,
        JdbcConnection.ONLY_NO_GENERATED_KEYS);
    return executeLargeUpdate(sql);
  }

  @Override
  public long executeLargeUpdate(String sql, int[] columnIndexes) throws SQLException {
    checkClosed();
    return executeLargeUpdate(sql);
  }

  @Override
  public long executeLargeUpdate(String sql, String[] columnNames) throws SQLException {
    checkClosed();
    return executeLargeUpdate(sql);
  }

  @Override
  public boolean execute(String sql, int autoGeneratedKeys) throws SQLException {
    checkClosed();
    JdbcPreconditions.checkSqlFeatureSupported(
        autoGeneratedKeys == java.sql.Statement.NO_GENERATED_KEYS,
        JdbcConnection.ONLY_NO_GENERATED_KEYS);
    return execute(sql);
  }

  @Override
  public boolean execute(String sql, int[] columnIndexes) throws SQLException {
    checkClosed();
    return execute(sql);
  }

  @Override
  public boolean execute(String sql, String[] columnNames) throws SQLException {
    checkClosed();
    return execute(sql);
  }

  @Override
  public ResultSet partitionQuery(
      String query, PartitionOptions partitionOptions, QueryOption... options) throws SQLException {
    return runWithStatementTimeout(
        connection ->
            JdbcResultSet.of(
                this, connection.partitionQuery(Statement.of(query), partitionOptions, options)));
  }

  @Override
  public ResultSet runPartition(String encodedPartitionId) throws SQLException {
    return runWithStatementTimeout(
        connection -> JdbcResultSet.of(this, connection.runPartition(encodedPartitionId)));
  }

  @Override
  public CloudSpannerJdbcPartitionedQueryResultSet runPartitionedQuery(
      String query, PartitionOptions partitionOptions, QueryOption... options) throws SQLException {
    return runWithStatementTimeout(
        connection ->
            JdbcPartitionedQueryResultSet.of(
                this,
                connection.runPartitionedQuery(Statement.of(query), partitionOptions, options)));
  }
}<|MERGE_RESOLUTION|>--- conflicted
+++ resolved
@@ -41,13 +41,9 @@
 import javax.annotation.Nullable;
 
 /** Implementation of {@link java.sql.Statement} for Google Cloud Spanner. */
-<<<<<<< HEAD
 class JdbcStatement extends AbstractJdbcStatement implements CloudSpannerJdbcStatement {
-=======
-class JdbcStatement extends AbstractJdbcStatement {
   static final ImmutableList<String> ALL_COLUMNS = ImmutableList.of("*");
 
->>>>>>> 1953ea24
   enum BatchType {
     NONE,
     DML,
