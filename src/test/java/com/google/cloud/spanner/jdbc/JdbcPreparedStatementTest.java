/*
 * Copyright 2019 Google LLC
 *
 * Licensed under the Apache License, Version 2.0 (the "License");
 * you may not use this file except in compliance with the License.
 * You may obtain a copy of the License at
 *
 *       http://www.apache.org/licenses/LICENSE-2.0
 *
 * Unless required by applicable law or agreed to in writing, software
 * distributed under the License is distributed on an "AS IS" BASIS,
 * WITHOUT WARRANTIES OR CONDITIONS OF ANY KIND, either express or implied.
 * See the License for the specific language governing permissions and
 * limitations under the License.
 */

package com.google.cloud.spanner.jdbc;

import static com.google.cloud.spanner.jdbc.JdbcConnection.NO_GENERATED_KEY_COLUMNS;
import static org.junit.Assert.assertEquals;
import static org.junit.Assert.assertThrows;
import static org.junit.Assert.assertTrue;
<<<<<<< HEAD
import static org.junit.Assert.fail;
import static org.mockito.ArgumentMatchers.eq;
=======
>>>>>>> 1f89f78c
import static org.mockito.Mockito.any;
import static org.mockito.Mockito.anyString;
import static org.mockito.Mockito.mock;
import static org.mockito.Mockito.when;

import com.google.cloud.ByteArray;
import com.google.cloud.spanner.Dialect;
import com.google.cloud.spanner.ErrorCode;
import com.google.cloud.spanner.ReadContext.QueryAnalyzeMode;
import com.google.cloud.spanner.ResultSet;
import com.google.cloud.spanner.ResultSets;
import com.google.cloud.spanner.Statement;
import com.google.cloud.spanner.Struct;
import com.google.cloud.spanner.Type;
import com.google.cloud.spanner.Type.StructField;
import com.google.cloud.spanner.Value;
import com.google.cloud.spanner.connection.AbstractStatementParser;
import com.google.cloud.spanner.connection.Connection;
<<<<<<< HEAD
import com.google.rpc.Code;
import com.google.spanner.v1.ResultSetMetadata;
import com.google.spanner.v1.StructType;
import com.google.spanner.v1.StructType.Field;
import com.google.spanner.v1.TypeCode;
=======
>>>>>>> 1f89f78c
import java.io.ByteArrayInputStream;
import java.io.StringReader;
import java.math.BigDecimal;
import java.net.MalformedURLException;
import java.net.URL;
import java.sql.Date;
import java.sql.JDBCType;
import java.sql.ResultSetMetaData;
import java.sql.SQLException;
import java.sql.Time;
import java.sql.Timestamp;
import java.sql.Types;
import java.util.Calendar;
import java.util.Collections;
import java.util.TimeZone;
import java.util.UUID;
import java.util.stream.Collectors;
import java.util.stream.IntStream;
import org.junit.Test;
import org.junit.runner.RunWith;
import org.junit.runners.Parameterized;
import org.junit.runners.Parameterized.Parameter;
import org.junit.runners.Parameterized.Parameters;

@RunWith(Parameterized.class)
public class JdbcPreparedStatementTest {
  @Parameter public Dialect dialect;

  @Parameters(name = "dialect = {0}")
  public static Object[] data() {
    return Dialect.values();
  }

  private String generateSqlWithParameters(int numberOfParams) {
    StringBuilder sql = new StringBuilder("INSERT INTO FOO (");
    boolean first = true;
    for (int i = 0; i < numberOfParams; i++) {
      if (first) {
        first = false;
      } else {
        sql.append(", ");
      }
      sql.append("COL").append(i);
    }
    sql.append(") VALUES (");
    first = true;
    for (int i = 0; i < numberOfParams; i++) {
      if (first) {
        first = false;
      } else {
        sql.append(", ");
      }
      sql.append("?");
    }
    sql.append(")");
    return sql.toString();
  }

  private JdbcConnection createMockConnection() throws SQLException {
    return createMockConnection(mock(Connection.class));
  }

  private JdbcConnection createMockConnection(Connection spanner) throws SQLException {
    JdbcConnection connection = mock(JdbcConnection.class);
    when(connection.getDialect()).thenReturn(dialect);
    when(connection.getParser()).thenReturn(AbstractStatementParser.getInstance(dialect));
    when(connection.getSpannerConnection()).thenReturn(spanner);
    when(connection.createBlob()).thenCallRealMethod();
    when(connection.createClob()).thenCallRealMethod();
    when(connection.createNClob()).thenCallRealMethod();
    when(connection.createArrayOf(anyString(), any(Object[].class))).thenCallRealMethod();

    return connection;
  }

  @Test
  public void testValueAsParameter() throws SQLException {
    String sql = generateSqlWithParameters(1);
    JdbcConnection connection = createMockConnection();
    for (Value value :
        new Value[] {
          Value.bool(true),
          Value.bool(false),
          Value.bytes(ByteArray.copyFrom("foo")),
          Value.date(com.google.cloud.Date.fromYearMonthDay(2021, 5, 17)),
          Value.float64(6.626d),
          Value.int64(13L),
          Value.numeric(new BigDecimal("3.14")),
          Value.string("bar"),
          Value.json("{}"),
          Value.pgJsonb("{}"),
          Value.timestamp(com.google.cloud.Timestamp.ofTimeSecondsAndNanos(999L, 99)),
          Value.boolArray(Collections.singleton(true)),
          Value.bytesArray(Collections.singleton(ByteArray.copyFrom("foo"))),
          Value.dateArray(
              Collections.singleton(com.google.cloud.Date.fromYearMonthDay(2021, 5, 17))),
          Value.float64Array(Collections.singleton(6.626d)),
          Value.int64Array(Collections.singleton(13L)),
          Value.numericArray(Collections.singleton(new BigDecimal("3.14"))),
          Value.stringArray(Collections.singleton("bar")),
          Value.jsonArray(Collections.singleton("{}")),
          Value.pgJsonbArray(Collections.singleton("{}")),
          Value.timestampArray(
              Collections.singleton(com.google.cloud.Timestamp.ofTimeSecondsAndNanos(999L, 99))),
        }) {

      try (JdbcPreparedStatement ps =
          new JdbcPreparedStatement(connection, sql, NO_GENERATED_KEY_COLUMNS)) {
        ps.setObject(1, value);
        Statement statement = ps.createStatement();
        assertEquals(statement.getParameters().get("p1"), value);
      }
    }
  }

  @SuppressWarnings("deprecation")
  @Test
  public void testParameters() throws SQLException, MalformedURLException {
    final int numberOfParams = 53;
    String sql = generateSqlWithParameters(numberOfParams);

<<<<<<< HEAD
    Connection spannerConnection = createMockConnectionWithAnalyzeResults(numberOfParams);
    JdbcConnection connection = createMockConnection(spannerConnection);
    try (JdbcPreparedStatement ps = new JdbcPreparedStatement(connection, sql)) {
=======
    JdbcConnection connection = createMockConnection();
    try (JdbcPreparedStatement ps =
        new JdbcPreparedStatement(connection, sql, NO_GENERATED_KEY_COLUMNS)) {
>>>>>>> 1f89f78c
      ps.setArray(1, connection.createArrayOf("INT64", new Long[] {1L, 2L, 3L}));
      ps.setAsciiStream(2, new ByteArrayInputStream("TEST".getBytes()));
      ps.setAsciiStream(3, new ByteArrayInputStream("TEST".getBytes()), 4);
      ps.setAsciiStream(4, new ByteArrayInputStream("TEST".getBytes()), 4L);
      ps.setBinaryStream(6, new ByteArrayInputStream("TEST".getBytes()));
      ps.setBinaryStream(7, new ByteArrayInputStream("TEST".getBytes()), 4);
      ps.setBinaryStream(8, new ByteArrayInputStream("TEST".getBytes()), 4L);
      ps.setBlob(9, connection.createBlob());
      ps.setBlob(10, new ByteArrayInputStream("TEST".getBytes()));
      ps.setBlob(11, new ByteArrayInputStream("TEST".getBytes()), 4L);
      ps.setBoolean(12, Boolean.TRUE);
      ps.setByte(13, (byte) 1);
      ps.setBytes(14, "TEST".getBytes());
      ps.setCharacterStream(15, new StringReader("TEST"));
      ps.setCharacterStream(16, new StringReader("TEST"), 4);
      ps.setCharacterStream(17, new StringReader("TEST"), 4L);
      ps.setClob(18, connection.createClob());
      ps.setClob(19, new StringReader("TEST"));
      ps.setClob(20, new StringReader("TEST"), 4L);
      ps.setDate(21, new Date(1000L));
      ps.setDate(22, new Date(1000L), Calendar.getInstance(TimeZone.getTimeZone("GMT")));
      ps.setDouble(23, 1d);
      ps.setFloat(24, 1f);
      ps.setInt(25, 1);
      ps.setLong(26, 1L);
      ps.setNCharacterStream(27, new StringReader("TEST"));
      ps.setNCharacterStream(28, new StringReader("TEST"), 4L);
      ps.setNClob(29, connection.createNClob());
      ps.setNClob(30, new StringReader("TEST"));
      ps.setNClob(31, new StringReader("TEST"), 4L);
      ps.setNString(32, "TEST");
      ps.setNull(33, Types.BIGINT);
      ps.setNull(34, Types.BIGINT, "INT64");
      ps.setObject(35, "TEST");
      ps.setObject(36, "TEST", Types.NVARCHAR);
      ps.setObject(37, "TEST", Types.NVARCHAR, 20);
      ps.setRef(38, null);
      ps.setRowId(39, null);
      ps.setShort(40, (short) 1);
      ps.setSQLXML(41, null);
      ps.setString(42, "TEST");
      ps.setTime(43, new Time(1000L));
      ps.setTime(44, new Time(1000L), Calendar.getInstance(TimeZone.getTimeZone("GMT")));
      ps.setTimestamp(45, new Timestamp(1000L));
      ps.setTimestamp(46, new Timestamp(1000L), Calendar.getInstance(TimeZone.getTimeZone("GMT")));
      ps.setUnicodeStream(47, new ByteArrayInputStream("TEST".getBytes()), 4);
      ps.setURL(48, new URL("https://spanner.google.com"));
      ps.setObject(49, UUID.fromString("83b988cf-1f4e-428a-be3d-cc712621942e"));
      ps.setObject(50, "TEST", JDBCType.NVARCHAR);
      ps.setObject(51, "TEST", JDBCType.NVARCHAR, 20);
      ps.setObject(52, "{}", JsonType.VENDOR_TYPE_NUMBER);
      ps.setObject(53, "{}", PgJsonbType.VENDOR_TYPE_NUMBER);

      JdbcParameterMetaData pmd = ps.getParameterMetaData();
      assertEquals(numberOfParams, pmd.getParameterCount());
      assertEquals(JdbcArray.class.getName(), pmd.getParameterClassName(1));
      assertEquals(ByteArrayInputStream.class.getName(), pmd.getParameterClassName(2));
      assertEquals(ByteArrayInputStream.class.getName(), pmd.getParameterClassName(3));
      assertEquals(ByteArrayInputStream.class.getName(), pmd.getParameterClassName(4));
      assertEquals(ByteArrayInputStream.class.getName(), pmd.getParameterClassName(6));
      assertEquals(ByteArrayInputStream.class.getName(), pmd.getParameterClassName(7));
      assertEquals(ByteArrayInputStream.class.getName(), pmd.getParameterClassName(8));
      assertEquals(JdbcBlob.class.getName(), pmd.getParameterClassName(9));
      assertEquals(ByteArrayInputStream.class.getName(), pmd.getParameterClassName(10));
      assertEquals(ByteArrayInputStream.class.getName(), pmd.getParameterClassName(11));
      assertEquals(Boolean.class.getName(), pmd.getParameterClassName(12));
      assertEquals(Byte.class.getName(), pmd.getParameterClassName(13));
      assertEquals(byte[].class.getName(), pmd.getParameterClassName(14));
      assertEquals(StringReader.class.getName(), pmd.getParameterClassName(15));
      assertEquals(StringReader.class.getName(), pmd.getParameterClassName(16));
      assertEquals(StringReader.class.getName(), pmd.getParameterClassName(17));
      assertEquals(JdbcClob.class.getName(), pmd.getParameterClassName(18));
      assertEquals(StringReader.class.getName(), pmd.getParameterClassName(19));
      assertEquals(StringReader.class.getName(), pmd.getParameterClassName(20));
      assertEquals(Date.class.getName(), pmd.getParameterClassName(21));
      assertEquals(Date.class.getName(), pmd.getParameterClassName(22));
      assertEquals(Double.class.getName(), pmd.getParameterClassName(23));
      assertEquals(Float.class.getName(), pmd.getParameterClassName(24));
      assertEquals(Integer.class.getName(), pmd.getParameterClassName(25));
      assertEquals(Long.class.getName(), pmd.getParameterClassName(26));
      assertEquals(StringReader.class.getName(), pmd.getParameterClassName(27));
      assertEquals(StringReader.class.getName(), pmd.getParameterClassName(28));
      assertEquals(JdbcClob.class.getName(), pmd.getParameterClassName(29));
      assertEquals(StringReader.class.getName(), pmd.getParameterClassName(30));
      assertEquals(StringReader.class.getName(), pmd.getParameterClassName(31));
      assertEquals(String.class.getName(), pmd.getParameterClassName(32));
      assertEquals(Long.class.getName(), pmd.getParameterClassName(33));
      assertEquals(Long.class.getName(), pmd.getParameterClassName(34));
      assertEquals(String.class.getName(), pmd.getParameterClassName(35));
      assertEquals(String.class.getName(), pmd.getParameterClassName(36));
      assertEquals(String.class.getName(), pmd.getParameterClassName(37));

      // These parameter values are not set, so the driver returns the type that was returned by
      // Cloud Spanner.
      assertEquals(String.class.getName(), pmd.getParameterClassName(38));
      assertEquals(String.class.getName(), pmd.getParameterClassName(39));

      assertEquals(Short.class.getName(), pmd.getParameterClassName(40));
      assertEquals(String.class.getName(), pmd.getParameterClassName(41));
      assertEquals(String.class.getName(), pmd.getParameterClassName(42));
      assertEquals(Time.class.getName(), pmd.getParameterClassName(43));
      assertEquals(Time.class.getName(), pmd.getParameterClassName(44));
      assertEquals(Timestamp.class.getName(), pmd.getParameterClassName(45));
      assertEquals(Timestamp.class.getName(), pmd.getParameterClassName(46));
      assertEquals(ByteArrayInputStream.class.getName(), pmd.getParameterClassName(47));
      assertEquals(URL.class.getName(), pmd.getParameterClassName(48));
      assertEquals(UUID.class.getName(), pmd.getParameterClassName(49));
      assertEquals(String.class.getName(), pmd.getParameterClassName(50));
      assertEquals(String.class.getName(), pmd.getParameterClassName(51));
      assertEquals(String.class.getName(), pmd.getParameterClassName(51));
      assertEquals(String.class.getName(), pmd.getParameterClassName(51));

      ps.clearParameters();
      pmd = ps.getParameterMetaData();
      assertEquals(numberOfParams, pmd.getParameterCount());
    }
  }

  @Test
  public void testSetNullValues() throws SQLException {
    final int numberOfParameters = 31;
    String sql = generateSqlWithParameters(numberOfParameters);
<<<<<<< HEAD

    JdbcConnection connection =
        createMockConnection(createMockConnectionWithAnalyzeResults(numberOfParameters));
    try (JdbcPreparedStatement ps = new JdbcPreparedStatement(connection, sql)) {
=======
    try (JdbcPreparedStatement ps =
        new JdbcPreparedStatement(createMockConnection(), sql, NO_GENERATED_KEY_COLUMNS)) {
>>>>>>> 1f89f78c
      int index = 0;
      ps.setNull(++index, Types.BLOB);
      ps.setNull(++index, Types.NVARCHAR);
      ps.setNull(++index, Types.BINARY);
      ps.setNull(++index, Types.BOOLEAN);
      ps.setNull(++index, Types.TINYINT);
      ps.setNull(++index, Types.DATE);
      ps.setNull(++index, Types.DOUBLE);
      ps.setNull(++index, Types.FLOAT);
      ps.setNull(++index, Types.INTEGER);
      ps.setNull(++index, Types.BIGINT);
      ps.setNull(++index, Types.SMALLINT);
      ps.setNull(++index, Types.TIME);
      ps.setNull(++index, Types.TIME_WITH_TIMEZONE);
      ps.setNull(++index, Types.TIMESTAMP);
      ps.setNull(++index, Types.TIMESTAMP_WITH_TIMEZONE);
      ps.setNull(++index, Types.CHAR);
      ps.setNull(++index, Types.CLOB);
      ps.setNull(++index, Types.LONGNVARCHAR);
      ps.setNull(++index, Types.LONGVARBINARY);
      ps.setNull(++index, Types.LONGVARCHAR);
      ps.setNull(++index, Types.NCHAR);
      ps.setNull(++index, Types.NCLOB);
      ps.setNull(++index, Types.NVARCHAR);
      ps.setNull(++index, Types.REAL);
      ps.setNull(++index, Types.BIT);
      ps.setNull(++index, Types.VARBINARY);
      ps.setNull(++index, Types.VARCHAR);
      ps.setNull(++index, JsonType.VENDOR_TYPE_NUMBER);
      ps.setNull(++index, PgJsonbType.VENDOR_TYPE_NUMBER);
      ps.setNull(++index, Types.OTHER);
      ps.setNull(++index, Types.NULL);
      assertEquals(numberOfParameters, index);

      JdbcParameterMetaData pmd = ps.getParameterMetaData();
      assertEquals(numberOfParameters, pmd.getParameterCount());
      assertEquals(Timestamp.class.getName(), pmd.getParameterClassName(15));

      ps.clearParameters();
      pmd = ps.getParameterMetaData();
      assertEquals(numberOfParameters, pmd.getParameterCount());
    }
  }

  @Test
  public void testGetResultSetMetadata() throws SQLException {
    final String sql = "SELECT * FROM FOO";
    Connection connection = mock(Connection.class);
    ResultSet rs =
        ResultSets.forRows(
            Type.struct(
                StructField.of("ID", Type.int64()),
                StructField.of("NAME", Type.string()),
                StructField.of("AMOUNT", Type.float64()),
                dialect == Dialect.POSTGRESQL
                    ? StructField.of("PERCENTAGE", Type.pgNumeric())
                    : StructField.of("PERCENTAGE", Type.numeric())),
            Collections.singletonList(
                Struct.newBuilder()
                    .set("ID")
                    .to(1L)
                    .set("NAME")
                    .to("foo")
                    .set("AMOUNT")
                    .to(Math.PI)
                    .set("PERCENTAGE")
                    .to(
                        dialect == Dialect.POSTGRESQL
                            ? Value.pgNumeric("1.23")
                            : Value.numeric(new BigDecimal("1.23")))
                    .build()));
    when(connection.analyzeQuery(Statement.of(sql), QueryAnalyzeMode.PLAN)).thenReturn(rs);
    try (JdbcPreparedStatement ps =
        new JdbcPreparedStatement(
            createMockConnection(connection), sql, NO_GENERATED_KEY_COLUMNS)) {
      ResultSetMetaData metadata = ps.getMetaData();
      assertEquals(4, metadata.getColumnCount());
      assertEquals("ID", metadata.getColumnLabel(1));
      assertEquals("NAME", metadata.getColumnLabel(2));
      assertEquals("AMOUNT", metadata.getColumnLabel(3));
      assertEquals("PERCENTAGE", metadata.getColumnLabel(4));
      assertEquals(Types.BIGINT, metadata.getColumnType(1));
      assertEquals(Types.NVARCHAR, metadata.getColumnType(2));
      assertEquals(Types.DOUBLE, metadata.getColumnType(3));
      assertEquals(Types.NUMERIC, metadata.getColumnType(4));
    }
  }

  @Test
  public void testGetResultSetMetaDataForDml() throws SQLException {
    Connection connection = mock(Connection.class);
    try (JdbcPreparedStatement ps =
        new JdbcPreparedStatement(
            createMockConnection(connection),
            "UPDATE FOO SET BAR=1 WHERE TRUE",
            NO_GENERATED_KEY_COLUMNS)) {
      ResultSetMetaData metadata = ps.getMetaData();
      assertEquals(0, metadata.getColumnCount());
    }
  }

  @Test
  public void testInvalidSql() {
    String sql = "SELECT * FROM Singers WHERE SingerId='";
    SQLException sqlException =
        assertThrows(
            SQLException.class,
            () ->
                new JdbcPreparedStatement(
                    createMockConnection(mock(Connection.class)), sql, NO_GENERATED_KEY_COLUMNS));
    assertTrue(sqlException instanceof JdbcSqlException);
    JdbcSqlException jdbcSqlException = (JdbcSqlException) sqlException;
    assertEquals(
        ErrorCode.INVALID_ARGUMENT.getGrpcStatusCode().value(), jdbcSqlException.getErrorCode());
  }

  private Connection createMockConnectionWithAnalyzeResults(int numParams) {
    Connection spannerConnection = mock(Connection.class);
    ResultSet resultSet = mock(ResultSet.class);
    when(spannerConnection.analyzeUpdateStatement(any(Statement.class), eq(QueryAnalyzeMode.PLAN)))
        .thenReturn(resultSet);
    when(spannerConnection.analyzeQuery(any(Statement.class), eq(QueryAnalyzeMode.PLAN)))
        .thenReturn(resultSet);
    ResultSetMetadata metadata =
        ResultSetMetadata.newBuilder()
            .setUndeclaredParameters(
                StructType.newBuilder()
                    .addAllFields(
                        IntStream.range(0, numParams)
                            .mapToObj(
                                i ->
                                    Field.newBuilder()
                                        .setName("p" + (i + 1))
                                        .setType(
                                            com.google.spanner.v1.Type.newBuilder()
                                                .setCode(TypeCode.STRING)
                                                .build())
                                        .build())
                            .collect(Collectors.toList()))
                    .build())
            .build();
    when(resultSet.getMetadata()).thenReturn(metadata);

    return spannerConnection;
  }
}<|MERGE_RESOLUTION|>--- conflicted
+++ resolved
@@ -20,11 +20,7 @@
 import static org.junit.Assert.assertEquals;
 import static org.junit.Assert.assertThrows;
 import static org.junit.Assert.assertTrue;
-<<<<<<< HEAD
-import static org.junit.Assert.fail;
 import static org.mockito.ArgumentMatchers.eq;
-=======
->>>>>>> 1f89f78c
 import static org.mockito.Mockito.any;
 import static org.mockito.Mockito.anyString;
 import static org.mockito.Mockito.mock;
@@ -43,14 +39,10 @@
 import com.google.cloud.spanner.Value;
 import com.google.cloud.spanner.connection.AbstractStatementParser;
 import com.google.cloud.spanner.connection.Connection;
-<<<<<<< HEAD
-import com.google.rpc.Code;
 import com.google.spanner.v1.ResultSetMetadata;
 import com.google.spanner.v1.StructType;
 import com.google.spanner.v1.StructType.Field;
 import com.google.spanner.v1.TypeCode;
-=======
->>>>>>> 1f89f78c
 import java.io.ByteArrayInputStream;
 import java.io.StringReader;
 import java.math.BigDecimal;
@@ -172,15 +164,10 @@
     final int numberOfParams = 53;
     String sql = generateSqlWithParameters(numberOfParams);
 
-<<<<<<< HEAD
     Connection spannerConnection = createMockConnectionWithAnalyzeResults(numberOfParams);
     JdbcConnection connection = createMockConnection(spannerConnection);
-    try (JdbcPreparedStatement ps = new JdbcPreparedStatement(connection, sql)) {
-=======
-    JdbcConnection connection = createMockConnection();
     try (JdbcPreparedStatement ps =
         new JdbcPreparedStatement(connection, sql, NO_GENERATED_KEY_COLUMNS)) {
->>>>>>> 1f89f78c
       ps.setArray(1, connection.createArrayOf("INT64", new Long[] {1L, 2L, 3L}));
       ps.setAsciiStream(2, new ByteArrayInputStream("TEST".getBytes()));
       ps.setAsciiStream(3, new ByteArrayInputStream("TEST".getBytes()), 4);
@@ -303,15 +290,11 @@
   public void testSetNullValues() throws SQLException {
     final int numberOfParameters = 31;
     String sql = generateSqlWithParameters(numberOfParameters);
-<<<<<<< HEAD
 
     JdbcConnection connection =
         createMockConnection(createMockConnectionWithAnalyzeResults(numberOfParameters));
-    try (JdbcPreparedStatement ps = new JdbcPreparedStatement(connection, sql)) {
-=======
     try (JdbcPreparedStatement ps =
-        new JdbcPreparedStatement(createMockConnection(), sql, NO_GENERATED_KEY_COLUMNS)) {
->>>>>>> 1f89f78c
+        new JdbcPreparedStatement(connection, sql, NO_GENERATED_KEY_COLUMNS)) {
       int index = 0;
       ps.setNull(++index, Types.BLOB);
       ps.setNull(++index, Types.NVARCHAR);
