--- conflicted
+++ resolved
@@ -31,13 +31,10 @@
 import java.sql.ResultSet;
 import java.sql.SQLException;
 import java.sql.Statement;
-<<<<<<< HEAD
+import java.time.Duration;
 import java.util.concurrent.ExecutorService;
 import java.util.concurrent.Executors;
 import java.util.concurrent.Future;
-=======
-import java.time.Duration;
->>>>>>> b35259f3
 import org.junit.After;
 import org.junit.Test;
 import org.junit.runner.RunWith;
@@ -45,11 +42,7 @@
 import org.junit.runners.Parameterized.Parameter;
 import org.junit.runners.Parameterized.Parameters;
 
-<<<<<<< HEAD
-/**
- * Tests setting a statement timeout. This test is by default not included in unit test runs, as the
- * minimum timeout value in JDBC is 1 second, which again makes this test relatively slow.
- */
+/** Tests setting a statement timeout. */
 @RunWith(Parameterized.class)
 public class JdbcStatementTimeoutTest extends AbstractMockServerTest {
 
@@ -65,12 +58,6 @@
     return super.getBaseUrl() + ";useVirtualThreads=" + this.useVirtualThreads;
   }
 
-=======
-/** Tests setting a statement timeout. */
-@RunWith(JUnit4.class)
-public class JdbcStatementTimeoutTest extends AbstractMockServerTest {
-
->>>>>>> b35259f3
   @After
   public void resetExecutionTimes() {
     mockSpanner.removeAllExecutionTimes();
