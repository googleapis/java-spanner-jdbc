--- conflicted
+++ resolved
@@ -23,10 +23,12 @@
 import static org.junit.Assert.assertThrows;
 import static org.junit.Assert.assertTrue;
 
+import com.google.cloud.spanner.Dialect;
 import com.google.cloud.spanner.MockSpannerServiceImpl.StatementResult;
 import com.google.cloud.spanner.SessionPoolOptions;
 import com.google.cloud.spanner.connection.AbstractMockServerTest;
 import com.google.cloud.spanner.connection.ConnectionOptions;
+import com.google.cloud.spanner.connection.SpannerPool;
 import com.google.longrunning.Operation;
 import com.google.protobuf.Any;
 import com.google.protobuf.Empty;
@@ -51,36 +53,63 @@
 import org.junit.function.ThrowingRunnable;
 import org.junit.runner.RunWith;
 import org.junit.runners.JUnit4;
+import org.junit.runners.Parameterized;
+import org.junit.runners.Parameterized.Parameter;
+import org.junit.runners.Parameterized.Parameters;
 
 /**
  * Test class for verifying that the methods execute, executeQuery, and executeUpdate work as
- * intended, and that they always also include any comments in the statement, as these may contain
- * hints.
+ * intended. It also verifies that they always also include any comments in the statement for the
+ * PostgreSQL dialect, as these may contain hints.
  */
-@RunWith(JUnit4.class)
+@RunWith(Parameterized.class)
 public class ExecuteMockServerTest extends AbstractMockServerTest {
-<<<<<<< HEAD
-  private static final String QUERY =
-      "/*@ lock_scanned_ranges = exclusive */ select * from my_table";
-  private static final String DML =
-      "/*@ lock_scanned_ranges = exclusive */ insert into my_table (id, value) values (1, 'One')";
-  private static final String LARGE_DML =
-      "/*@ lock_scanned_ranges = exclusive */ update my_table set value='new value' where true";
-=======
-  private static final String QUERY = "select * from my_table";
-  private static final String DML = "insert into my_table (id, value) values (1, 'One')";
-  private static final String DML_THEN_RETURN_ID = DML + "\nTHEN RETURN `id`";
-  private static final String LARGE_DML = "update my_table set value='new value' where true";
-  private static final String LARGE_DML_THEN_RETURN_ID = LARGE_DML + "\nTHEN RETURN `id`";
->>>>>>> 899b57ab
-  private static final String DML_RETURNING =
-      "/*@ lock_scanned_ranges = exclusive */ insert into my_table (id, value) values (1, 'One') THEN RETURN *";
+
+  @Parameters(name = "dialect = {0}")
+  public static Object[] parameters() {
+    return Dialect.values();
+  }
+
+  @Parameter
+  public Dialect dialect;
+  
   private static final String DDL = "create table my_table";
   private static final long LARGE_UPDATE_COUNT = 2L * Integer.MAX_VALUE;
 
+  private String QUERY;
+  private String DML;
+  private String DML_THEN_RETURN_ID;
+  private String LARGE_DML;
+  private String LARGE_DML_THEN_RETURN_ID;
+  private String DML_RETURNING;
+
   @Before
   public void setupResults() {
+    QUERY = dialect == Dialect.POSTGRESQL
+        ? "/*@ lock_scanned_ranges = exclusive */ select * from my_table"
+        : "select * from my_table";
+    DML = dialect == Dialect.POSTGRESQL
+        ? "/*@ lock_scanned_ranges = exclusive */ insert into my_table (id, value) values (1, 'One')"
+        : "insert into my_table (id, value) values (1, 'One')";
+    DML_THEN_RETURN_ID = DML + (dialect == Dialect.POSTGRESQL
+        ? "\nRETURNING \"id\""
+        : "\nTHEN RETURN `id`");
+    LARGE_DML = dialect == Dialect.POSTGRESQL
+        ? "/*@ lock_scanned_ranges = exclusive */ update my_table set value='new value' where true"
+        : "update my_table set value='new value' where true";
+    LARGE_DML_THEN_RETURN_ID = LARGE_DML + (dialect == Dialect.POSTGRESQL
+        ? "\nRETURNING \"id\""
+        : "\nTHEN RETURN `id`");
+    DML_RETURNING =
+        dialect == Dialect.POSTGRESQL
+            ? "/*@ lock_scanned_ranges = exclusive */ insert into my_table (id, value) values (1, 'One') RETURNING *"
+            : "insert into my_table (id, value) values (1, 'One') THEN RETURN *";
+
+    // This forces a refresh of the Spanner instance that is used for a connection, which again is needed in order to refresh the dialect of the database.
+    SpannerPool.closeSpannerPool();
+    mockSpanner.putStatementResult(StatementResult.detectDialectResult(dialect));
     super.setupResults();
+    
     com.google.spanner.v1.ResultSet resultSet =
         com.google.spanner.v1.ResultSet.newBuilder()
             .setMetadata(
