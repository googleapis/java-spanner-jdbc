--- conflicted
+++ resolved
@@ -28,10 +28,7 @@
 import com.google.cloud.spanner.SessionPoolOptions;
 import com.google.cloud.spanner.connection.AbstractMockServerTest;
 import com.google.cloud.spanner.connection.ConnectionOptions;
-<<<<<<< HEAD
 import com.google.cloud.spanner.connection.SpannerPool;
-=======
->>>>>>> c3be4d48
 import com.google.longrunning.Operation;
 import com.google.protobuf.Any;
 import com.google.protobuf.Empty;
@@ -66,7 +63,6 @@
  */
 @RunWith(Parameterized.class)
 public class ExecuteMockServerTest extends AbstractMockServerTest {
-<<<<<<< HEAD
 
   @Parameters(name = "dialect = {0}")
   public static Object[] parameters() {
@@ -78,43 +74,30 @@
   private static final String DDL = "create table my_table";
   private static final long LARGE_UPDATE_COUNT = 2L * Integer.MAX_VALUE;
 
-  private String QUERY;
-  private String DML;
-  private String DML_THEN_RETURN_ID;
-  private String LARGE_DML;
-  private String LARGE_DML_THEN_RETURN_ID;
-  private String DML_RETURNING;
-=======
-  private static final String QUERY = "select * from my_table";
-  private static final String DML = "insert into my_table (id, value) values (1, 'One')";
-  private static final String DML_THEN_RETURN_ID = DML + "\nTHEN RETURN `id`";
-  private static final String LARGE_DML = "update my_table set value='new value' where true";
-  private static final String LARGE_DML_THEN_RETURN_ID = LARGE_DML + "\nTHEN RETURN `id`";
-  private static final String DML_RETURNING =
-      "insert into my_table (id, value) values (1, 'One') THEN RETURN *";
-  private static final String DDL = "create table my_table";
-  private static final long LARGE_UPDATE_COUNT = 2L * Integer.MAX_VALUE;
->>>>>>> c3be4d48
+  private String query;
+  private String dml;
+  private String largeDml;
+  private String dmlReturning;
 
   @Before
   public void setupResults() {
-    QUERY =
+    query =
         dialect == Dialect.POSTGRESQL
             ? "/*@ lock_scanned_ranges = exclusive */ select * from my_table"
             : "select * from my_table";
-    DML =
+    dml =
         dialect == Dialect.POSTGRESQL
             ? "/*@ lock_scanned_ranges = exclusive */ insert into my_table (id, value) values (1, 'One')"
             : "insert into my_table (id, value) values (1, 'One')";
-    DML_THEN_RETURN_ID =
-        DML + (dialect == Dialect.POSTGRESQL ? "\nRETURNING \"id\"" : "\nTHEN RETURN `id`");
-    LARGE_DML =
+    String DML_THEN_RETURN_ID =
+        dml + (dialect == Dialect.POSTGRESQL ? "\nRETURNING \"id\"" : "\nTHEN RETURN `id`");
+    largeDml =
         dialect == Dialect.POSTGRESQL
             ? "/*@ lock_scanned_ranges = exclusive */ update my_table set value='new value' where true"
             : "update my_table set value='new value' where true";
-    LARGE_DML_THEN_RETURN_ID =
-        LARGE_DML + (dialect == Dialect.POSTGRESQL ? "\nRETURNING \"id\"" : "\nTHEN RETURN `id`");
-    DML_RETURNING =
+    String LARGE_DML_THEN_RETURN_ID =
+        largeDml + (dialect == Dialect.POSTGRESQL ? "\nRETURNING \"id\"" : "\nTHEN RETURN `id`");
+    dmlReturning =
         dialect == Dialect.POSTGRESQL
             ? "/*@ lock_scanned_ranges = exclusive */ insert into my_table (id, value) values (1, 'One') RETURNING *"
             : "insert into my_table (id, value) values (1, 'One') THEN RETURN *";
@@ -168,15 +151,15 @@
                     .build())
             .build();
     mockSpanner.putStatementResult(
-        StatementResult.query(com.google.cloud.spanner.Statement.of(QUERY), resultSet));
+        StatementResult.query(com.google.cloud.spanner.Statement.of(query), resultSet));
     mockSpanner.putStatementResult(
-        StatementResult.update(com.google.cloud.spanner.Statement.of(DML), 1L));
+        StatementResult.update(com.google.cloud.spanner.Statement.of(dml), 1L));
     mockSpanner.putStatementResult(
         StatementResult.update(
-            com.google.cloud.spanner.Statement.of(LARGE_DML), LARGE_UPDATE_COUNT));
+            com.google.cloud.spanner.Statement.of(largeDml), LARGE_UPDATE_COUNT));
     mockSpanner.putStatementResult(
         StatementResult.query(
-            com.google.cloud.spanner.Statement.of(DML_RETURNING),
+            com.google.cloud.spanner.Statement.of(dmlReturning),
             resultSet
                 .toBuilder()
                 .setStats(ResultSetStats.newBuilder().setRowCountExact(1L).build())
@@ -217,14 +200,14 @@
   public void testStatementExecuteQuery() throws SQLException {
     try (Connection connection = createConnection();
         Statement statement = connection.createStatement()) {
-      try (ResultSet resultSet = statement.executeQuery(QUERY)) {
+      try (ResultSet resultSet = statement.executeQuery(query)) {
         verifyResultSet(resultSet);
       }
-      try (ResultSet resultSet = statement.executeQuery(DML_RETURNING)) {
+      try (ResultSet resultSet = statement.executeQuery(dmlReturning)) {
         verifyResultSet(resultSet);
       }
-      verifyException(() -> statement.executeQuery(DML));
-      verifyException(() -> statement.executeQuery(LARGE_DML));
+      verifyException(() -> statement.executeQuery(dml));
+      verifyException(() -> statement.executeQuery(largeDml));
       verifyException(() -> statement.executeQuery(DDL));
     }
   }
@@ -233,11 +216,11 @@
   public void testStatementExecuteUpdate() throws SQLException {
     try (Connection connection = createConnection();
         Statement statement = connection.createStatement()) {
-      assertEquals(1, statement.executeUpdate(DML));
+      assertEquals(1, statement.executeUpdate(dml));
       assertEquals(0, statement.executeUpdate(DDL));
-      verifyOverflow(() -> statement.executeUpdate(LARGE_DML));
-      verifyException(() -> statement.executeUpdate(QUERY));
-      verifyException(() -> statement.executeUpdate(DML_RETURNING));
+      verifyOverflow(() -> statement.executeUpdate(largeDml));
+      verifyException(() -> statement.executeUpdate(query));
+      verifyException(() -> statement.executeUpdate(dmlReturning));
     }
   }
 
@@ -246,11 +229,11 @@
     try (Connection connection = createConnection();
         Statement statement = connection.createStatement()) {
       // TODO: Add tests for RETURN_GENERATED_KEYS when that is supported.
-      assertEquals(1, statement.executeUpdate(DML, Statement.NO_GENERATED_KEYS));
+      assertEquals(1, statement.executeUpdate(dml, Statement.NO_GENERATED_KEYS));
       assertEquals(0, statement.executeUpdate(DDL, Statement.NO_GENERATED_KEYS));
-      verifyOverflow(() -> statement.executeUpdate(LARGE_DML, Statement.NO_GENERATED_KEYS));
-      verifyException(() -> statement.executeUpdate(QUERY, Statement.NO_GENERATED_KEYS));
-      verifyException(() -> statement.executeUpdate(DML_RETURNING, Statement.NO_GENERATED_KEYS));
+      verifyOverflow(() -> statement.executeUpdate(largeDml, Statement.NO_GENERATED_KEYS));
+      verifyException(() -> statement.executeUpdate(query, Statement.NO_GENERATED_KEYS));
+      verifyException(() -> statement.executeUpdate(dmlReturning, Statement.NO_GENERATED_KEYS));
     }
   }
 
@@ -258,12 +241,12 @@
   public void testStatementExecuteUpdateReturnColumnNames() throws SQLException {
     try (Connection connection = createConnection();
         Statement statement = connection.createStatement()) {
-      assertEquals(1, statement.executeUpdate(DML, new String[] {"id"}));
+      assertEquals(1, statement.executeUpdate(dml, new String[] {"id"}));
       assertEquals(0, statement.executeUpdate(DDL, new String[] {"id"}));
-      verifyOverflow(() -> statement.executeUpdate(LARGE_DML, new String[] {"id"}));
-      verifyException(
-          () -> statement.executeUpdate(QUERY, new String[] {"id"}), Code.FAILED_PRECONDITION);
-      assertEquals(1, statement.executeUpdate(DML_RETURNING, new String[] {"id"}));
+      verifyOverflow(() -> statement.executeUpdate(largeDml, new String[] {"id"}));
+      verifyException(
+          () -> statement.executeUpdate(query, new String[] {"id"}), Code.FAILED_PRECONDITION);
+      assertEquals(1, statement.executeUpdate(dmlReturning, new String[] {"id"}));
     }
   }
 
@@ -271,11 +254,11 @@
   public void testStatementExecuteUpdateReturnColumnIndexes() throws SQLException {
     try (Connection connection = createConnection();
         Statement statement = connection.createStatement()) {
-      assertEquals(1, statement.executeUpdate(DML, new int[] {1}));
+      assertEquals(1, statement.executeUpdate(dml, new int[] {1}));
       assertEquals(0, statement.executeUpdate(DDL, new int[] {1}));
-      verifyOverflow(() -> statement.executeUpdate(LARGE_DML, new int[] {1}));
-      verifyException(() -> statement.executeUpdate(QUERY, new int[] {1}));
-      verifyException(() -> statement.executeUpdate(DML_RETURNING, new int[] {1}));
+      verifyOverflow(() -> statement.executeUpdate(largeDml, new int[] {1}));
+      verifyException(() -> statement.executeUpdate(query, new int[] {1}));
+      verifyException(() -> statement.executeUpdate(dmlReturning, new int[] {1}));
     }
   }
 
@@ -283,11 +266,11 @@
   public void testStatementLargeExecuteUpdate() throws SQLException {
     try (Connection connection = createConnection();
         Statement statement = connection.createStatement()) {
-      assertEquals(1L, statement.executeLargeUpdate(DML));
+      assertEquals(1L, statement.executeLargeUpdate(dml));
       assertEquals(0L, statement.executeLargeUpdate(DDL));
-      assertEquals(LARGE_UPDATE_COUNT, statement.executeLargeUpdate(LARGE_DML));
-      verifyException(() -> statement.executeLargeUpdate(QUERY));
-      verifyException(() -> statement.executeLargeUpdate(DML_RETURNING));
+      assertEquals(LARGE_UPDATE_COUNT, statement.executeLargeUpdate(largeDml));
+      verifyException(() -> statement.executeLargeUpdate(query));
+      verifyException(() -> statement.executeLargeUpdate(dmlReturning));
     }
   }
 
@@ -296,13 +279,13 @@
     try (Connection connection = createConnection();
         Statement statement = connection.createStatement()) {
       // TODO: Add tests for RETURN_GENERATED_KEYS when that is supported.
-      assertEquals(1, statement.executeLargeUpdate(DML, Statement.NO_GENERATED_KEYS));
+      assertEquals(1, statement.executeLargeUpdate(dml, Statement.NO_GENERATED_KEYS));
       assertEquals(0, statement.executeLargeUpdate(DDL, Statement.NO_GENERATED_KEYS));
       assertEquals(
-          LARGE_UPDATE_COUNT, statement.executeLargeUpdate(LARGE_DML, Statement.NO_GENERATED_KEYS));
-      verifyException(() -> statement.executeLargeUpdate(QUERY, Statement.NO_GENERATED_KEYS));
-      verifyException(
-          () -> statement.executeLargeUpdate(DML_RETURNING, Statement.NO_GENERATED_KEYS));
+          LARGE_UPDATE_COUNT, statement.executeLargeUpdate(largeDml, Statement.NO_GENERATED_KEYS));
+      verifyException(() -> statement.executeLargeUpdate(query, Statement.NO_GENERATED_KEYS));
+      verifyException(
+          () -> statement.executeLargeUpdate(dmlReturning, Statement.NO_GENERATED_KEYS));
     }
   }
 
@@ -310,13 +293,13 @@
   public void testStatementExecuteLargeUpdateReturnColumnNames() throws SQLException {
     try (Connection connection = createConnection();
         Statement statement = connection.createStatement()) {
-      assertEquals(1, statement.executeLargeUpdate(DML, new String[] {"id"}));
+      assertEquals(1, statement.executeLargeUpdate(dml, new String[] {"id"}));
       assertEquals(0, statement.executeLargeUpdate(DDL, new String[] {"id"}));
       assertEquals(
-          LARGE_UPDATE_COUNT, statement.executeLargeUpdate(LARGE_DML, new String[] {"id"}));
-      verifyException(
-          () -> statement.executeLargeUpdate(QUERY, new String[] {"id"}), Code.FAILED_PRECONDITION);
-      assertEquals(1L, statement.executeLargeUpdate(DML_RETURNING, new String[] {"id"}));
+          LARGE_UPDATE_COUNT, statement.executeLargeUpdate(largeDml, new String[] {"id"}));
+      verifyException(
+          () -> statement.executeLargeUpdate(query, new String[] {"id"}), Code.FAILED_PRECONDITION);
+      assertEquals(1L, statement.executeLargeUpdate(dmlReturning, new String[] {"id"}));
     }
   }
 
@@ -324,11 +307,11 @@
   public void testStatementExecuteLargeUpdateReturnColumnIndexes() throws SQLException {
     try (Connection connection = createConnection();
         Statement statement = connection.createStatement()) {
-      assertEquals(1, statement.executeLargeUpdate(DML, new int[] {1}));
+      assertEquals(1, statement.executeLargeUpdate(dml, new int[] {1}));
       assertEquals(0, statement.executeLargeUpdate(DDL, new int[] {1}));
-      assertEquals(LARGE_UPDATE_COUNT, statement.executeLargeUpdate(LARGE_DML, new int[] {1}));
-      verifyException(() -> statement.executeLargeUpdate(QUERY, new int[] {1}));
-      verifyException(() -> statement.executeLargeUpdate(DML_RETURNING, new int[] {1}));
+      assertEquals(LARGE_UPDATE_COUNT, statement.executeLargeUpdate(largeDml, new int[] {1}));
+      verifyException(() -> statement.executeLargeUpdate(query, new int[] {1}));
+      verifyException(() -> statement.executeLargeUpdate(dmlReturning, new int[] {1}));
     }
   }
 
@@ -336,11 +319,11 @@
   public void testStatementExecute() throws SQLException {
     try (Connection connection = createConnection();
         Statement statement = connection.createStatement()) {
-      verifyUpdateCount(statement, () -> statement.execute(DML), 1L);
-      verifyUpdateCount(statement, () -> statement.execute(LARGE_DML), LARGE_UPDATE_COUNT);
+      verifyUpdateCount(statement, () -> statement.execute(dml), 1L);
+      verifyUpdateCount(statement, () -> statement.execute(largeDml), LARGE_UPDATE_COUNT);
       verifyUpdateCount(statement, () -> statement.execute(DDL), Statement.SUCCESS_NO_INFO);
-      verifyResultSet(statement, () -> statement.execute(QUERY));
-      verifyResultSet(statement, () -> statement.execute(DML_RETURNING));
+      verifyResultSet(statement, () -> statement.execute(query));
+      verifyResultSet(statement, () -> statement.execute(dmlReturning));
     }
   }
 
@@ -349,18 +332,18 @@
     try (Connection connection = createConnection();
         Statement statement = connection.createStatement()) {
       // TODO: Add tests for RETURN_GENERATED_KEYS when that is supported.
-      verifyUpdateCount(statement, () -> statement.execute(DML, Statement.NO_GENERATED_KEYS), 1L);
+      verifyUpdateCount(statement, () -> statement.execute(dml, Statement.NO_GENERATED_KEYS), 1L);
       verifyUpdateCount(
           statement,
-          () -> statement.execute(LARGE_DML, Statement.NO_GENERATED_KEYS),
+          () -> statement.execute(largeDml, Statement.NO_GENERATED_KEYS),
           LARGE_UPDATE_COUNT);
       verifyUpdateCount(
           statement,
           () -> statement.execute(DDL, Statement.NO_GENERATED_KEYS),
           Statement.SUCCESS_NO_INFO);
-      verifyResultSet(statement, () -> statement.execute(QUERY, Statement.NO_GENERATED_KEYS));
+      verifyResultSet(statement, () -> statement.execute(query, Statement.NO_GENERATED_KEYS));
       verifyResultSet(
-          statement, () -> statement.execute(DML_RETURNING, Statement.NO_GENERATED_KEYS));
+          statement, () -> statement.execute(dmlReturning, Statement.NO_GENERATED_KEYS));
     }
   }
 
@@ -368,13 +351,13 @@
   public void testStatementExecuteReturnColumnNames() throws SQLException {
     try (Connection connection = createConnection();
         Statement statement = connection.createStatement()) {
-      verifyUpdateCount(statement, () -> statement.execute(DML, new String[] {"id"}), 1L);
+      verifyUpdateCount(statement, () -> statement.execute(dml, new String[] {"id"}), 1L);
       verifyUpdateCount(
-          statement, () -> statement.execute(LARGE_DML, new String[] {"id"}), LARGE_UPDATE_COUNT);
+          statement, () -> statement.execute(largeDml, new String[] {"id"}), LARGE_UPDATE_COUNT);
       verifyUpdateCount(
           statement, () -> statement.execute(DDL, new String[] {"id"}), Statement.SUCCESS_NO_INFO);
-      verifyResultSet(statement, () -> statement.execute(QUERY, new String[] {"id"}));
-      verifyResultSet(statement, () -> statement.execute(DML_RETURNING, new String[] {"id"}));
+      verifyResultSet(statement, () -> statement.execute(query, new String[] {"id"}));
+      verifyResultSet(statement, () -> statement.execute(dmlReturning, new String[] {"id"}));
     }
   }
 
@@ -382,27 +365,27 @@
   public void testStatementExecuteReturnColumnIndexes() throws SQLException {
     try (Connection connection = createConnection();
         Statement statement = connection.createStatement()) {
-      verifyUpdateCount(statement, () -> statement.execute(DML, new int[] {1}), 1L);
+      verifyUpdateCount(statement, () -> statement.execute(dml, new int[] {1}), 1L);
       verifyUpdateCount(
-          statement, () -> statement.execute(LARGE_DML, new int[] {1}), LARGE_UPDATE_COUNT);
+          statement, () -> statement.execute(largeDml, new int[] {1}), LARGE_UPDATE_COUNT);
       verifyUpdateCount(
           statement, () -> statement.execute(DDL, new int[] {1}), Statement.SUCCESS_NO_INFO);
-      verifyResultSet(statement, () -> statement.execute(QUERY, new int[] {1}));
-      verifyResultSet(statement, () -> statement.execute(DML_RETURNING, new int[] {1}));
+      verifyResultSet(statement, () -> statement.execute(query, new int[] {1}));
+      verifyResultSet(statement, () -> statement.execute(dmlReturning, new int[] {1}));
     }
   }
 
   @Test
   public void testPreparedStatementExecuteQuery() throws SQLException {
     try (Connection connection = createConnection()) {
-      try (ResultSet resultSet = connection.prepareStatement(QUERY).executeQuery()) {
+      try (ResultSet resultSet = connection.prepareStatement(query).executeQuery()) {
         verifyResultSet(resultSet);
       }
-      try (ResultSet resultSet = connection.prepareStatement(DML_RETURNING).executeQuery()) {
+      try (ResultSet resultSet = connection.prepareStatement(dmlReturning).executeQuery()) {
         verifyResultSet(resultSet);
       }
-      verifyException(() -> connection.prepareStatement(DML).executeQuery());
-      verifyException(() -> connection.prepareStatement(LARGE_DML).executeQuery());
+      verifyException(() -> connection.prepareStatement(dml).executeQuery());
+      verifyException(() -> connection.prepareStatement(largeDml).executeQuery());
       verifyException(() -> connection.prepareStatement(DDL).executeQuery());
     }
   }
@@ -410,14 +393,14 @@
   @Test
   public void testPreparedStatementExecuteUpdate() throws SQLException {
     try (Connection connection = createConnection()) {
-      assertEquals(1, connection.prepareStatement(DML).executeUpdate());
+      assertEquals(1, connection.prepareStatement(dml).executeUpdate());
       // TODO: Enable the next statement once PreparedStatement supports executing DDL through the
       //       executeUpdate() method.
       // assertEquals(0, connection.prepareStatement(DDL).executeUpdate());
-      verifyOverflow(() -> connection.prepareStatement(LARGE_DML).executeUpdate());
-      verifyException(() -> connection.prepareStatement(QUERY).executeUpdate());
-      verifyException(
-          () -> connection.prepareStatement(DML_RETURNING).executeUpdate(), Code.INVALID_ARGUMENT);
+      verifyOverflow(() -> connection.prepareStatement(largeDml).executeUpdate());
+      verifyException(() -> connection.prepareStatement(query).executeUpdate());
+      verifyException(
+          () -> connection.prepareStatement(dmlReturning).executeUpdate(), Code.INVALID_ARGUMENT);
     }
   }
 
@@ -426,20 +409,20 @@
     try (Connection connection = createConnection()) {
       // TODO: Add tests for RETURN_GENERATED_KEYS when that is supported.
       assertEquals(
-          1, connection.prepareStatement(DML, Statement.NO_GENERATED_KEYS).executeUpdate());
+          1, connection.prepareStatement(dml, Statement.NO_GENERATED_KEYS).executeUpdate());
       // TODO: Enable the next statement once PreparedStatement supports executing DDL through the
       //       executeUpdate() method.
       // assertEquals(0, connection.prepareStatement(DDL,
       // Statement.NO_GENERATED_KEYS).executeUpdate());
       verifyOverflow(
           () ->
-              connection.prepareStatement(LARGE_DML, Statement.NO_GENERATED_KEYS).executeUpdate());
-      verifyException(
-          () -> connection.prepareStatement(QUERY, Statement.NO_GENERATED_KEYS).executeUpdate());
+              connection.prepareStatement(largeDml, Statement.NO_GENERATED_KEYS).executeUpdate());
+      verifyException(
+          () -> connection.prepareStatement(query, Statement.NO_GENERATED_KEYS).executeUpdate());
       verifyException(
           () ->
               connection
-                  .prepareStatement(DML_RETURNING, Statement.NO_GENERATED_KEYS)
+                  .prepareStatement(dmlReturning, Statement.NO_GENERATED_KEYS)
                   .executeUpdate(),
           Code.INVALID_ARGUMENT);
     }
@@ -448,31 +431,31 @@
   @Test
   public void testPreparedStatementExecuteUpdateReturnColumnNames() throws SQLException {
     try (Connection connection = createConnection()) {
-      assertEquals(1, connection.prepareStatement(DML, new String[] {"id"}).executeUpdate());
+      assertEquals(1, connection.prepareStatement(dml, new String[] {"id"}).executeUpdate());
       // TODO: Enable the next statement once PreparedStatement supports executing DDL through the
       //       executeUpdate() method.
       // assertEquals(0, connection.prepareStatement(DDL, new String[] {"id"}).executeUpdate());
       verifyOverflow(
-          () -> connection.prepareStatement(LARGE_DML, new String[] {"id"}).executeUpdate());
-      verifyException(
-          () -> connection.prepareStatement(QUERY, new String[] {"id"}).executeUpdate(),
+          () -> connection.prepareStatement(largeDml, new String[] {"id"}).executeUpdate());
+      verifyException(
+          () -> connection.prepareStatement(query, new String[] {"id"}).executeUpdate(),
           Code.FAILED_PRECONDITION);
       assertEquals(
-          1, connection.prepareStatement(DML_RETURNING, new String[] {"id"}).executeUpdate());
+          1, connection.prepareStatement(dmlReturning, new String[] {"id"}).executeUpdate());
     }
   }
 
   @Test
   public void testPreparedStatementExecuteUpdateReturnColumnIndexes() throws SQLException {
     try (Connection connection = createConnection()) {
-      assertEquals(1, connection.prepareStatement(DML, new int[] {1}).executeUpdate());
+      assertEquals(1, connection.prepareStatement(dml, new int[] {1}).executeUpdate());
       // TODO: Enable the next statement once PreparedStatement supports executing DDL through the
       //       executeUpdate() method.
       // assertEquals(0, connection.prepareStatement(DDL, new int[] {1}).executeUpdate());
-      verifyOverflow(() -> connection.prepareStatement(LARGE_DML, new int[] {1}).executeUpdate());
-      verifyException(() -> connection.prepareStatement(QUERY, new int[] {1}).executeUpdate());
-      verifyException(
-          () -> connection.prepareStatement(DML_RETURNING, new int[] {1}).executeUpdate(),
+      verifyOverflow(() -> connection.prepareStatement(largeDml, new int[] {1}).executeUpdate());
+      verifyException(() -> connection.prepareStatement(query, new int[] {1}).executeUpdate());
+      verifyException(
+          () -> connection.prepareStatement(dmlReturning, new int[] {1}).executeUpdate(),
           Code.INVALID_ARGUMENT);
     }
   }
@@ -480,14 +463,14 @@
   @Test
   public void testPreparedStatementLargeExecuteUpdate() throws SQLException {
     try (Connection connection = createConnection()) {
-      assertEquals(1L, connection.prepareStatement(DML).executeLargeUpdate());
+      assertEquals(1L, connection.prepareStatement(dml).executeLargeUpdate());
       // TODO: Enable the next statement once PreparedStatement supports executing DDL through the
       //       executeUpdate() method.
       // assertEquals(0L, connection.prepareStatement(DDL).executeLargeUpdate());
-      assertEquals(LARGE_UPDATE_COUNT, connection.prepareStatement(LARGE_DML).executeLargeUpdate());
-      verifyException(() -> connection.prepareStatement(QUERY).executeLargeUpdate());
-      verifyException(
-          () -> connection.prepareStatement(DML_RETURNING).executeLargeUpdate(),
+      assertEquals(LARGE_UPDATE_COUNT, connection.prepareStatement(largeDml).executeLargeUpdate());
+      verifyException(() -> connection.prepareStatement(query).executeLargeUpdate());
+      verifyException(
+          () -> connection.prepareStatement(dmlReturning).executeLargeUpdate(),
           Code.INVALID_ARGUMENT);
     }
   }
@@ -497,21 +480,21 @@
     try (Connection connection = createConnection()) {
       // TODO: Add tests for RETURN_GENERATED_KEYS when that is supported.
       assertEquals(
-          1, connection.prepareStatement(DML, Statement.NO_GENERATED_KEYS).executeLargeUpdate());
+          1, connection.prepareStatement(dml, Statement.NO_GENERATED_KEYS).executeLargeUpdate());
       // TODO: Enable the next statement once PreparedStatement supports executing DDL through the
       //       executeUpdate() method.
       // assertEquals(0, connection.prepareStatement(DDL,
       // Statement.NO_GENERATED_KEYS).executeLargeUpdate());
       assertEquals(
           LARGE_UPDATE_COUNT,
-          connection.prepareStatement(LARGE_DML, Statement.NO_GENERATED_KEYS).executeLargeUpdate());
+          connection.prepareStatement(largeDml, Statement.NO_GENERATED_KEYS).executeLargeUpdate());
       verifyException(
           () ->
-              connection.prepareStatement(QUERY, Statement.NO_GENERATED_KEYS).executeLargeUpdate());
+              connection.prepareStatement(query, Statement.NO_GENERATED_KEYS).executeLargeUpdate());
       verifyException(
           () ->
               connection
-                  .prepareStatement(DML_RETURNING, Statement.NO_GENERATED_KEYS)
+                  .prepareStatement(dmlReturning, Statement.NO_GENERATED_KEYS)
                   .executeLargeUpdate(),
           Code.INVALID_ARGUMENT);
     }
@@ -520,35 +503,35 @@
   @Test
   public void testPreparedStatementExecuteLargeUpdateReturnColumnNames() throws SQLException {
     try (Connection connection = createConnection()) {
-      assertEquals(1, connection.prepareStatement(DML, new String[] {"id"}).executeLargeUpdate());
+      assertEquals(1, connection.prepareStatement(dml, new String[] {"id"}).executeLargeUpdate());
       // TODO: Enable the next statement once PreparedStatement supports executing DDL through the
       //       executeUpdate() method.
       // assertEquals(0, connection.prepareStatement(DDL, new String[]
       // {"id"}).executeLargeUpdate());
       assertEquals(
           LARGE_UPDATE_COUNT,
-          connection.prepareStatement(LARGE_DML, new String[] {"id"}).executeLargeUpdate());
-      verifyException(
-          () -> connection.prepareStatement(QUERY, new String[] {"id"}).executeLargeUpdate(),
+          connection.prepareStatement(largeDml, new String[] {"id"}).executeLargeUpdate());
+      verifyException(
+          () -> connection.prepareStatement(query, new String[] {"id"}).executeLargeUpdate(),
           Code.FAILED_PRECONDITION);
       assertEquals(
-          1L, connection.prepareStatement(DML_RETURNING, new String[] {"id"}).executeLargeUpdate());
+          1L, connection.prepareStatement(dmlReturning, new String[] {"id"}).executeLargeUpdate());
     }
   }
 
   @Test
   public void testPreparedStatementExecuteLargeUpdateReturnColumnIndexes() throws SQLException {
     try (Connection connection = createConnection()) {
-      assertEquals(1, connection.prepareStatement(DML, new int[] {1}).executeLargeUpdate());
+      assertEquals(1, connection.prepareStatement(dml, new int[] {1}).executeLargeUpdate());
       // TODO: Enable the next statement once PreparedStatement supports executing DDL through the
       //       executeUpdate() method.
       // assertEquals(0, connection.prepareStatement(DDL, new int[] {1}).executeLargeUpdate());
       assertEquals(
           LARGE_UPDATE_COUNT,
-          connection.prepareStatement(LARGE_DML, new int[] {1}).executeLargeUpdate());
-      verifyException(() -> connection.prepareStatement(QUERY, new int[] {1}).executeLargeUpdate());
-      verifyException(
-          () -> connection.prepareStatement(DML_RETURNING, new int[] {1}).executeLargeUpdate(),
+          connection.prepareStatement(largeDml, new int[] {1}).executeLargeUpdate());
+      verifyException(() -> connection.prepareStatement(query, new int[] {1}).executeLargeUpdate());
+      verifyException(
+          () -> connection.prepareStatement(dmlReturning, new int[] {1}).executeLargeUpdate(),
           Code.INVALID_ARGUMENT);
     }
   }
@@ -556,14 +539,14 @@
   @Test
   public void testPreparedStatementExecute() throws SQLException {
     try (Connection connection = createConnection()) {
-      verifyPreparedUpdateCount(connection.prepareStatement(DML), PreparedStatement::execute, 1L);
-      verifyPreparedUpdateCount(
-          connection.prepareStatement(LARGE_DML), PreparedStatement::execute, LARGE_UPDATE_COUNT);
+      verifyPreparedUpdateCount(connection.prepareStatement(dml), PreparedStatement::execute, 1L);
+      verifyPreparedUpdateCount(
+          connection.prepareStatement(largeDml), PreparedStatement::execute, LARGE_UPDATE_COUNT);
       verifyPreparedUpdateCount(
           connection.prepareStatement(DDL), PreparedStatement::execute, Statement.SUCCESS_NO_INFO);
-      verifyPreparedResultSet(connection.prepareStatement(QUERY), PreparedStatement::execute);
+      verifyPreparedResultSet(connection.prepareStatement(query), PreparedStatement::execute);
       verifyPreparedResultSet(
-          connection.prepareStatement(DML_RETURNING), PreparedStatement::execute);
+          connection.prepareStatement(dmlReturning), PreparedStatement::execute);
     }
   }
 
@@ -572,11 +555,11 @@
     try (Connection connection = createConnection()) {
       // TODO: Add tests for RETURN_GENERATED_KEYS when that is supported.
       verifyPreparedUpdateCount(
-          connection.prepareStatement(DML, Statement.NO_GENERATED_KEYS),
+          connection.prepareStatement(dml, Statement.NO_GENERATED_KEYS),
           PreparedStatement::execute,
           1L);
       verifyPreparedUpdateCount(
-          connection.prepareStatement(LARGE_DML, Statement.NO_GENERATED_KEYS),
+          connection.prepareStatement(largeDml, Statement.NO_GENERATED_KEYS),
           PreparedStatement::execute,
           LARGE_UPDATE_COUNT);
       verifyPreparedUpdateCount(
@@ -584,10 +567,10 @@
           PreparedStatement::execute,
           Statement.SUCCESS_NO_INFO);
       verifyPreparedResultSet(
-          connection.prepareStatement(QUERY, Statement.NO_GENERATED_KEYS),
+          connection.prepareStatement(query, Statement.NO_GENERATED_KEYS),
           PreparedStatement::execute);
       verifyPreparedResultSet(
-          connection.prepareStatement(DML_RETURNING, Statement.NO_GENERATED_KEYS),
+          connection.prepareStatement(dmlReturning, Statement.NO_GENERATED_KEYS),
           PreparedStatement::execute);
     }
   }
@@ -596,9 +579,9 @@
   public void testPreparedStatementExecuteReturnColumnNames() throws SQLException {
     try (Connection connection = createConnection()) {
       verifyPreparedUpdateCount(
-          connection.prepareStatement(DML, new String[] {"id"}), PreparedStatement::execute, 1L);
-      verifyPreparedUpdateCount(
-          connection.prepareStatement(LARGE_DML, new String[] {"id"}),
+          connection.prepareStatement(dml, new String[] {"id"}), PreparedStatement::execute, 1L);
+      verifyPreparedUpdateCount(
+          connection.prepareStatement(largeDml, new String[] {"id"}),
           PreparedStatement::execute,
           LARGE_UPDATE_COUNT);
       verifyPreparedUpdateCount(
@@ -606,9 +589,9 @@
           PreparedStatement::execute,
           Statement.SUCCESS_NO_INFO);
       verifyPreparedResultSet(
-          connection.prepareStatement(QUERY, new String[] {"id"}), PreparedStatement::execute);
+          connection.prepareStatement(query, new String[] {"id"}), PreparedStatement::execute);
       verifyPreparedResultSet(
-          connection.prepareStatement(DML_RETURNING, new String[] {"id"}),
+          connection.prepareStatement(dmlReturning, new String[] {"id"}),
           PreparedStatement::execute);
     }
   }
@@ -617,9 +600,9 @@
   public void testPreparedStatementExecuteReturnColumnIndexes() throws SQLException {
     try (Connection connection = createConnection()) {
       verifyPreparedUpdateCount(
-          connection.prepareStatement(DML, new int[] {1}), PreparedStatement::execute, 1L);
-      verifyPreparedUpdateCount(
-          connection.prepareStatement(LARGE_DML, new int[] {1}),
+          connection.prepareStatement(dml, new int[] {1}), PreparedStatement::execute, 1L);
+      verifyPreparedUpdateCount(
+          connection.prepareStatement(largeDml, new int[] {1}),
           PreparedStatement::execute,
           LARGE_UPDATE_COUNT);
       verifyPreparedUpdateCount(
@@ -627,9 +610,9 @@
           PreparedStatement::execute,
           Statement.SUCCESS_NO_INFO);
       verifyPreparedResultSet(
-          connection.prepareStatement(QUERY, new int[] {1}), PreparedStatement::execute);
+          connection.prepareStatement(query, new int[] {1}), PreparedStatement::execute);
       verifyPreparedResultSet(
-          connection.prepareStatement(DML_RETURNING, new int[] {1}), PreparedStatement::execute);
+          connection.prepareStatement(dmlReturning, new int[] {1}), PreparedStatement::execute);
     }
   }
 
@@ -725,7 +708,7 @@
       for (int i = 0; i < (maxSessions + 1); i++) {
         SQLException exception =
             assertThrows(
-                SQLException.class, () -> connection.createStatement().executeUpdate(QUERY));
+                SQLException.class, () -> connection.createStatement().executeUpdate(query));
         assertTrue(exception instanceof JdbcSqlException);
         JdbcSqlException jdbcSqlException = (JdbcSqlException) exception;
         // This would be RESOURCE_EXHAUSTED if the query leaked a session.
